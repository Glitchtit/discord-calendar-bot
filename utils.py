--- conflicted
+++ resolved
@@ -1,8 +1,3 @@
-<<<<<<< HEAD
-"""
-utils.py: General utilities to support event formatting, date/time handling, etc.
-"""
-=======
 from datetime import datetime, timedelta, date
 from dateutil import tz
 from log import logger  # Import logger from log.py
@@ -30,101 +25,24 @@
         logger.warning(f"Failed to get local timezone: {e}. Falling back to UTC.")
         _timezone_cache = tz.UTC
         return _timezone_cache
->>>>>>> 26f8a30d
-
-from datetime import date, datetime, timedelta
-from typing import Dict, Any
-
-from events import GROUPED_CALENDARS
-from zoneinfo import ZoneInfo
-from log import logger
+
 
 # ╔════════════════════════════════════════════════════════════════════╗
 # 📆 Date Utilities
 # ╚════════════════════════════════════════════════════════════════════╝
 
 def get_today() -> date:
-<<<<<<< HEAD
-    """
-    Retrieves the current local date (no time component).
-
-    Returns:
-        A date object representing today's date in local time.
-    """
-    today = datetime.now().date()
-    logger.debug(f"[utils.py] get_today() -> {today}")
-    return today
-
-def get_monday_of_week(ref: date = None) -> date:
-    """
-    Given a reference date, returns the Monday of that week. If no ref is provided,
-    uses today's date.
-
-    Args:
-        ref: The reference date (default: today's date).
-
-    Returns:
-        The date object corresponding to Monday of the same week as ref.
-    """
-    if ref is None:
-        ref = get_today()
-    monday = ref - timedelta(days=ref.weekday())
-    logger.debug(f"[utils.py] get_monday_of_week({ref}) -> {monday}")
-    return monday
-
-def is_in_current_week(event_start: str) -> bool:
-    """
-    Checks if an event's start date/time falls in the current week
-    (Monday–Sunday) based on local time.
-
-    Args:
-        event_start: An ISO 8601 datetime string, potentially with 'Z' for UTC.
-
-    Returns:
-        True if the event's start is between Monday of the current local week
-        and Sunday of that same week, else False.
-    """
-    try:
-        dt = datetime.fromisoformat(event_start.replace("Z", "+00:00"))
-        today = get_today()
-        monday = get_monday_of_week(today)
-        in_week = monday <= dt.date() <= monday + timedelta(days=6)
-        logger.debug(f"[utils.py] is_in_current_week({event_start}) -> {in_week}")
-        return in_week
-    except ValueError as e:
-        logger.warning(f"[utils.py] Failed to parse date '{event_start}': {e}")
-        return False
-
-def resolve_tz(tzid: str) -> ZoneInfo:
-    """
-    Attempts to resolve a TZID string to a valid zone. Defaults to UTC if invalid.
-
-    Args:
-        tzid: Time zone identifier string (e.g., "America/New_York").
-
-    Returns:
-        A ZoneInfo object representing the resolved time zone.
-    """
-    try:
-        return ZoneInfo(tzid)
-    except Exception:
-        logger.warning(f"[utils.py] Unknown TZID: {tzid}, defaulting to UTC.")
-        return ZoneInfo("UTC")
-=======
     try:
         return datetime.now(tz=get_local_timezone()).date()
     except Exception as e:
         logger.exception(f"Error getting today's date: {e}. Using UTC.")
         # Fallback to UTC in case of error
         return datetime.now(tz=tz.UTC).date()
->>>>>>> 26f8a30d
 
 
 # ╔════════════════════════════════════════════════════════════════════╗
 # ✨ Event Formatting
 # ╚════════════════════════════════════════════════════════════════════╝
-<<<<<<< HEAD
-=======
 def get_monday_of_week(day: date = None) -> date:
     if day is None:
         day = get_today()
@@ -140,17 +58,8 @@
         # Return today's Monday as fallback
         today = get_today()
         return today - timedelta(days=today.weekday())
->>>>>>> 26f8a30d
-
-def format_event(event: Dict[str, Any]) -> str:
-    """
-    Formats an event dictionary into a user-facing string for Discord embeds.
-
-<<<<<<< HEAD
-    Args:
-        event: A dictionary containing event fields such as 'summary', 'location',
-               'start', 'end', and 'allDay'.
-=======
+
+
 # ╔════════════════════════════════════════════════════════════════════╗
 # ║ 🔤 emoji_for_event                                                 ║
 # ║ Attempts to guess an emoji based on event title                    ║
@@ -217,32 +126,8 @@
     except (ValueError, TypeError) as e:
         logger.warning(f"Failed to parse date string '{date_str}': {e}")
         return None
->>>>>>> 26f8a30d
-
-    Returns:
-        A formatted string describing the event's title, time (or all-day),
-        and location if available.
-    """
-    summary = event.get("summary", "Untitled")
-    location = event.get("location", "")
-    is_all_day = event.get("allDay", False)
-
-<<<<<<< HEAD
-    start = event["start"].get("dateTime", event["start"].get("date"))
-    end = event["end"].get("dateTime", event["end"].get("date"))
-
-    time_str = "📌 All day"
-    # If not all-day, extract time portion (HH:MM)
-    if not is_all_day and "T" in start:
-        start_time = datetime.fromisoformat(start.replace("Z", "+00:00")).strftime("%H:%M")
-        end_time = datetime.fromisoformat(end.replace("Z", "+00:00")).strftime("%H:%M")
-        time_str = f"🕒 {start_time}–{end_time}"
-
-    loc_str = f"📍 {location}" if location else ""
-    formatted = f"**{summary}**\n{time_str} {loc_str}".strip()
-    logger.debug(f"[utils.py] format_event(...) -> {formatted}")
-    return formatted
-=======
+
+
 # ╔════════════════════════════════════════════════════════════════════╗
 # ║ 📝 format_event                                                    ║
 # ║ Converts an event dictionary into a stylized, readable string     ║
@@ -310,37 +195,11 @@
     except Exception as e:
         logger.exception(f"Error formatting event: {e}")
         return "⚠️ **Error formatting event**"
->>>>>>> 26f8a30d
 
 
 # ╔════════════════════════════════════════════════════════════════════╗
 # 🔤 Tag Resolution
 # ╚════════════════════════════════════════════════════════════════════╝
-<<<<<<< HEAD
-
-def resolve_input_to_tags(value: str) -> list[str]:
-    """
-    Converts a user-provided tag-like string to a list of valid tags. If
-    the user input is something like '*', 'ALL', or 'BOTH', returns all known tags.
-
-    Args:
-        value: The user-provided tag string.
-
-    Returns:
-        A list of uppercase tags that exist in GROUPED_CALENDARS.
-    """
-    value = value.strip().upper()
-    if value in ("*", "ALL", "BOTH"):
-        tags = list(GROUPED_CALENDARS.keys())
-        logger.debug(f"[utils.py] resolve_input_to_tags('{value}') -> ALL TAGS: {tags}")
-        return tags
-    if value in GROUPED_CALENDARS:
-        logger.debug(f"[utils.py] resolve_input_to_tags('{value}') -> SINGLE TAG: {value}")
-        return [value]
-
-    logger.debug(f"[utils.py] resolve_input_to_tags('{value}') -> NONE")
-    return []
-=======
 def is_in_current_week(event: dict, reference: date = None) -> bool:
     try:
         # Validate inputs
@@ -419,5 +278,4 @@
         return list(matched)
     except Exception as e:
         logger.exception(f"Error resolving input to tags: {e}")
-        return []
->>>>>>> 26f8a30d
+        return []