<<<<<<< HEAD
"""
tasks.py: Background scheduled tasks and their orchestration.

Includes daily/weekly posts, snapshot archiving, and AI greeting generation.
A scheduler runs once per minute, checking if any tasks should run.
"""

import asyncio
from datetime import datetime, date, timedelta
from typing import Any, Callable

from log import logger
from ai import generate_greeting_text, generate_greeting_image
from events import GROUPED_CALENDARS, get_events, save_current_events_for_key
from commands import send_embed
from environ import OPENAI_API_KEY
=======
from datetime import datetime, timedelta
from dateutil import tz
from discord.ext import tasks
import asyncio
import random
import time
from typing import Dict, Optional, Set

from utils import (
    get_today,
    get_monday_of_week,
    is_in_current_week,
    format_event,
    get_local_timezone
)
from commands import (
    post_tagged_week,
    post_tagged_events,
    send_embed
)
from events import (
    GROUPED_CALENDARS,
    get_events,
    get_name_for_tag,
    get_color_for_tag,
    load_previous_events,
    save_current_events_for_key,
    compute_event_fingerprint
)
from log import logger
from ai import generate_greeting, generate_image

# Task health monitoring
_task_last_success = {}
_task_locks = {}
_task_error_counts = {}
_MAX_CONSECUTIVE_ERRORS = 5
_HEALTH_CHECK_INTERVAL = timedelta(hours=1)

# ╔════════════════════════════════════════════════════════════════════╗
# ║ 🔒 TaskLock                                                        ║
# ║ Context manager for safely acquiring and releasing task locks     ║
# ╚════════════════════════════════════════════════════════════════════╝
class TaskLock:
    def __init__(self, task_name: str):
        self.task_name = task_name
        self.acquired = False
        
    async def __aenter__(self):
        global _task_locks
        if self.task_name in _task_locks and _task_locks[self.task_name]:
            logger.debug(f"Task {self.task_name} already running, skipping this iteration")
            return False
            
        _task_locks[self.task_name] = True
        self.acquired = True
        return True
        
    async def __aexit__(self, exc_type, exc_val, exc_tb):
        global _task_locks
        if self.acquired:
            _task_locks[self.task_name] = False
        
        if exc_type:
            # Log the exception but don't re-raise, allowing tasks to continue
            global _task_error_counts
            _task_error_counts[self.task_name] = _task_error_counts.get(self.task_name, 0) + 1
            logger.exception(f"Error in task {self.task_name}: {exc_val}")
            return True  # Suppress the exception

# ╔════════════════════════════════════════════════════════════════════╗
# ║ 🩺 update_task_health                                              ║
# ║ Updates task health metrics and restarts failed tasks if needed    ║
# ╚════════════════════════════════════════════════════════════════════╝
def update_task_health(task_name: str, success: bool = True) -> None:
    global _task_last_success, _task_error_counts
    
    if success:
        _task_last_success[task_name] = datetime.now()
        _task_error_counts[task_name] = 0
    else:
        error_count = _task_error_counts.get(task_name, 0) + 1
        _task_error_counts[task_name] = error_count
        
        # Log increasing error counts
        if error_count >= 3:
            logger.warning(f"Task {task_name} has failed {error_count} consecutive times")

# ╔════════════════════════════════════════════════════════════════════╗
# ║ 🚀 start_all_tasks                                                 ║
# ║ Activates recurring task loops for scheduling and change watching ║
# ╚════════════════════════════════════════════════════════════════════╝
def start_all_tasks(bot):
    try:
        # Initialize task health tracking
        global _task_last_success, _task_locks, _task_error_counts
        _task_last_success = {}
        _task_locks = {}
        _task_error_counts = {}
        
        # Start primary tasks
        schedule_daily_posts.start(bot)
        watch_for_event_changes.start(bot)
        
        # Start health monitoring
        monitor_task_health.start(bot)
        
        logger.info("All scheduled tasks started successfully")
    except Exception as e:
        logger.exception(f"Error starting tasks: {e}")
        
        # Try to start tasks individually
        try_start_task(schedule_daily_posts, bot)
        try_start_task(watch_for_event_changes, bot)
        try_start_task(monitor_task_health, bot)
>>>>>>> 26f8a30d

# ╔════════════════════════════════════════════════════════════════════╗
# ║ 🔄 try_start_task                                                  ║
# ║ Attempts to start a specific task, handling any exceptions         ║
# ╚════════════════════════════════════════════════════════════════════╝
def try_start_task(task_func, *args, **kwargs):
    try:
        if not task_func.is_running():
            task_func.start(*args, **kwargs)
            logger.info(f"Started task: {task_func.__name__}")
        else:
            logger.info(f"Task already running: {task_func.__name__}")
    except Exception as e:
        logger.exception(f"Failed to start task {task_func.__name__}: {e}")

# ╔════════════════════════════════════════════════════════════════════╗
# 🧰 Utility: safe_call
# ╚════════════════════════════════════════════════════════════════════╝
<<<<<<< HEAD
async def safe_call(coro: Callable[..., Any], *args, **kwargs) -> None:
    """
    Executes a coroutine, catching and logging any exceptions so that
    a single task failure doesn't disrupt the entire scheduler.

    Args:
        coro: The coroutine function to call.
        *args, **kwargs: Any arguments to pass along to the coroutine.

    Returns:
        None
    """
    try:
        await coro(*args, **kwargs)
    except Exception as e:
        logger.exception(f"[tasks.py] Scheduled task {coro.__name__} encountered an error.", exc_info=e)
=======
@tasks.loop(minutes=1)
async def schedule_daily_posts(bot):
    task_name = "schedule_daily_posts"
    
    async with TaskLock(task_name) as acquired:
        if not acquired:
            return
            
        try:
            # Use utils' timezone-safe function
            local_now = datetime.now(tz=get_local_timezone())
            today = local_now.date()

            # Monday 08:00 — Post weekly summaries
            if local_now.weekday() == 0 and local_now.hour == 8 and local_now.minute == 0:
                logger.info("Starting weekly summary posting")
                monday = get_monday_of_week(today)
                
                for tag in list(GROUPED_CALENDARS.keys()):  # Use list() to prevent dict changed during iteration
                    try:
                        await post_tagged_week(bot, tag, monday)
                        # Small delay between posts to avoid rate limits
                        await asyncio.sleep(1)
                    except Exception as e:
                        logger.exception(f"Error posting weekly summary for tag {tag}: {e}")
>>>>>>> 26f8a30d

            # Daily 08:01 — Post today's agenda and greeting
            if local_now.hour == 8 and local_now.minute == 1:
                logger.info("Starting daily posts with greeting")
                await post_todays_happenings(bot, include_greeting=True)
                
            # Update task health status
            update_task_health(task_name, True)
            
        except Exception as e:
            logger.exception(f"Error in {task_name}: {e}")
            update_task_health(task_name, False)
            
            # Add a small delay before the next iteration if we hit an error
            await asyncio.sleep(5)

# ╔════════════════════════════════════════════════════════════════════╗
# 🧠 AI Greeting
# ╚════════════════════════════════════════════════════════════════════╝
<<<<<<< HEAD
async def post_ai_greeting(bot) -> None:
    """
    Generates a greeting text and image via AI, then sends them to
    the announcement channel. Skips if OPENAI_API_KEY is not available.
    """
    if not OPENAI_API_KEY:
        logger.debug("[tasks.py] AI greetings disabled due to missing OPENAI_API_KEY.")
        return

    logger.info("[tasks.py] 🤖 Generating AI greeting...")
    text = await generate_greeting_text()
    image_path = await generate_greeting_image(text)

    await send_embed(
        bot=bot,
        title="📣 Daily Greeting",
        description=text,
        image_path=image_path
    )
    logger.info("[tasks.py] ✅ AI greeting posted.")


# ╔════════════════════════════════════════════════════════════════════╗
# 📅 Daily Event Poster — Posts today's events for each tag
# ╚════════════════════════════════════════════════════════════════════╝
async def post_all_tags_today(bot) -> None:
    """
    Iterates through GROUPED_CALENDARS and posts today's events for each tag.
    """
    logger.info("[tasks.py] 🌄 Running daily tag announcements...")
    today = date.today()

    # Inline function for posting a single tag's events
    async def post_tagged_events_for_today(tag: str) -> None:
        all_events = []
        for source in GROUPED_CALENDARS.get(tag, []):
            events = await bot.loop.run_in_executor(None, get_events, source, today, today)
            all_events.extend(events)

        if not all_events:
            logger.info(f"[tasks.py] No events found for tag '{tag}' today.")
            return

        # Sort by start time
        all_events.sort(key=lambda e: e["start"].get("dateTime", e["start"].get("date")))

        desc = "\n\n".join(
            f"**{evt.get('summary', 'Untitled')}**"
            for evt in all_events
        )

        from commands import send_embed  # avoid circular import at module level
        embed_title = f"📅 Today’s Events — Tag {tag}"
        msg = f"{len(all_events)} event(s) found for {today}."

        await send_embed(
            bot=bot,
            title=embed_title,
            description=f"{msg}\n\n{desc}"
        )
        logger.info(f"[tasks.py] Posted daily events for tag '{tag}'.")

    for tag in GROUPED_CALENDARS.keys():
        await safe_call(post_tagged_events_for_today, tag)
=======
@tasks.loop(minutes=5)  # Reduced frequency for stability
async def watch_for_event_changes(bot):
    task_name = "watch_for_event_changes"
    
    async with TaskLock(task_name) as acquired:
        if not acquired:
            return
            
        try:
            today = get_today()
            monday = get_monday_of_week(today)
            processed_tags = set()

            # Process calendars in batches to avoid overloading
            for tag, calendars in GROUPED_CALENDARS.items():
                # Skip if we've already processed too many in this cycle
                if len(processed_tags) >= 3:  # Process max 3 tags per cycle
                    break
                    
                # Add small delay between calendar checks to avoid rate limiting
                if processed_tags:
                    await asyncio.sleep(2)
                
                earliest = today - timedelta(days=30)
                latest = today + timedelta(days=90)
                processed_tags.add(tag)

                # Fetch and fingerprint all events in the date window
                all_events = []
                for meta in calendars:
                    try:
                        # Rate limit ourselves to avoid overloading APIs
                        events = await asyncio.to_thread(get_events, meta, earliest, latest)
                        all_events += events
                    except Exception as e:
                        logger.exception(f"Error fetching events for calendar {meta['name']}: {e}")
                        
                # Skip further processing if we couldn't fetch any events
                if not all_events:
                    continue
                        
                # Sort events reliably to ensure consistent fingerprinting
                all_events.sort(key=lambda e: e["start"].get("dateTime", e["start"].get("date", "")))

                # Compare with previous snapshot
                key = f"{tag}_full"
                prev_snapshot = load_previous_events().get(key, [])
                
                # Create fingerprints, with added error handling
                prev_fps = {}
                curr_fps = {}
                
                for e in prev_snapshot:
                    try:
                        fp = compute_event_fingerprint(e)
                        if fp:  # Only add valid fingerprints
                            prev_fps[fp] = e
                    except Exception as ex:
                        logger.warning(f"Error fingerprinting previous event: {ex}")
                
                for e in all_events:
                    try:
                        fp = compute_event_fingerprint(e)
                        if fp:  # Only add valid fingerprints 
                            curr_fps[fp] = e
                    except Exception as ex:
                        logger.warning(f"Error fingerprinting current event: {ex}")
>>>>>>> 26f8a30d

                # Find added and removed events
                added = [e for fp, e in curr_fps.items() if fp not in prev_fps]
                removed = [e for fp, e in prev_fps.items() if fp not in curr_fps]

                # Limit notifications to events in this week
                added_week = [e for e in added if is_in_current_week(e, today)]
                removed_week = [e for e in removed if is_in_current_week(e, today)]

                if added_week or removed_week:
                    try:
                        lines = []
                        if added_week:
                            lines.append("**📥 Added Events This Week:**")
                            lines += [f"➕ {format_event(e)}" for e in added_week]
                        if removed_week:
                            lines.append("**📤 Removed Events This Week:**")
                            lines += [f"➖ {format_event(e)}" for e in removed_week]

                        await send_embed(
                            bot,
                            title=f"📣 Event Changes – {get_name_for_tag(tag)}",
                            description="\n".join(lines),
                            color=get_color_for_tag(tag)
                        )
                        logger.info(f"Detected changes for '{tag}', snapshot updated.")
                        save_current_events_for_key(key, all_events)
                    except Exception as e:
                        logger.exception(f"Error posting changes for tag {tag}: {e}")
                else:
                    # Only save if we have data and it differs from previous
                    if all_events and (len(all_events) != len(prev_snapshot)):
                        save_current_events_for_key(key, all_events)
                        logger.debug(f"Updated snapshot for '{tag}' with {len(all_events)} events")
                    else:
                        logger.debug(f"No changes for '{tag}'. Snapshot unchanged.")
                    
            # Update task health status
            update_task_health(task_name, True)
            
        except Exception as e:
            logger.exception(f"Error in {task_name}: {e}")
            update_task_health(task_name, False)
            
            # Add a small delay before the next iteration if we hit an error
            await asyncio.sleep(5)

# ╔════════════════════════════════════════════════════════════════════╗
# ║ 🩺 monitor_task_health                                             ║
# ║ Monitors and restarts tasks that have failed or become inactive   ║
# ╚════════════════════════════════════════════════════════════════════╝
@tasks.loop(minutes=10)
async def monitor_task_health(bot):
    task_name = "monitor_task_health"
    
    async with TaskLock(task_name) as acquired:
        if not acquired:
            return
            
        try:
            global _task_last_success, _task_error_counts, _task_locks
            now = datetime.now()
            
            # Check all registered tasks
            all_tasks = {
                "schedule_daily_posts": schedule_daily_posts,
                "watch_for_event_changes": watch_for_event_changes
            }
            
            for task_name, task_func in all_tasks.items():
                # Check error count
                error_count = _task_error_counts.get(task_name, 0)
                if error_count >= _MAX_CONSECUTIVE_ERRORS:
                    logger.warning(f"Task {task_name} has {error_count} consecutive errors. Restarting...")
                    if task_func.is_running():
                        task_func.cancel()
                    _task_error_counts[task_name] = 0
                    _task_locks[task_name] = False  # Release lock if stuck
                    
                    # Wait a moment before restarting
                    await asyncio.sleep(2)
                    try_start_task(task_func, bot)
                    continue
                    
                # Check for deadlocks (task locked for too long)
                if _task_locks.get(task_name, False):
                    last_success = _task_last_success.get(task_name)
                    if last_success and (now - last_success) > _HEALTH_CHECK_INTERVAL:
                        logger.warning(f"Task {task_name} appears deadlocked. Forcing lock release.")
                        _task_locks[task_name] = False
                
                # Ensure task is running
                if not task_func.is_running():
                    logger.warning(f"Task {task_name} is not running. Restarting...")
                    try_start_task(task_func, bot)
                    
            # Self-update health status
            update_task_health(task_name, True)
            
        except Exception as e:
            logger.exception(f"Error in {task_name}: {e}")
            # Don't update own health to avoid self-restarting logic

# ╔════════════════════════════════════════════════════════════════════╗
# 📜 Weekly Summary Poster — Runs Mondays at 06:10
# ╚════════════════════════════════════════════════════════════════════╝
<<<<<<< HEAD
async def post_all_tags_week(bot) -> None:
    """
    Posts a weekly summary of events for each tag, starting from Monday to Sunday.
    Only runs on Mondays as scheduled in the scheduler.
    """
    logger.info("[tasks.py] 📚 Running weekly calendar summary...")
    now = date.today()
    monday = now - timedelta(days=now.weekday())  # get this week's Monday

    # Inline function for posting a single tag's weekly summary
    async def post_tagged_week(tag: str, start: date) -> None:
        end = start + timedelta(days=6)
        all_events = []
        for source in GROUPED_CALENDARS.get(tag, []):
            events = await bot.loop.run_in_executor(None, get_events, source, start, end)
            all_events.extend(events)

        if not all_events:
            logger.info(f"[tasks.py] No events found for tag '{tag}' this week.")
            return

        # Sort by start time
        all_events.sort(key=lambda e: e["start"].get("dateTime", e["start"].get("date")))

        from commands import send_embed
        embed_title = f"🗓️ Weekly Events — Tag {tag}"
        desc = "\n\n".join(evt.get("summary", "Untitled") for evt in all_events)
        footer = f"{len(all_events)} event(s) • {start.strftime('%d %b')} - {end.strftime('%d %b')}"

        embed_description = f"{desc}\n\n{footer}"

        await send_embed(
            bot=bot,
            title=embed_title,
            description=embed_description
        )
        logger.info(f"[tasks.py] Posted weekly events for tag '{tag}' from {start} to {end}.")

    for tag in GROUPED_CALENDARS.keys():
        await safe_call(post_tagged_week, tag, monday)
=======
async def post_todays_happenings(bot, include_greeting: bool = False):
    try:
        today = get_today()
        all_events_for_greeting = []
        tag_count = 0
        success_count = 0
        error_count = 0

        # Post events for each tag
        for tag in GROUPED_CALENDARS:
            tag_count += 1
            try:
                # Post events for this tag
                posted = await post_tagged_events(bot, tag, today)
                if posted:
                    success_count += 1
                    
                # Add small delay between posts to avoid rate limiting
                if tag_count > 1:
                    await asyncio.sleep(1)
                    
                # Get events for greeting generation
                for meta in GROUPED_CALENDARS[tag]:
                    try:
                        events = await asyncio.to_thread(get_events, meta, today, today)
                        all_events_for_greeting += events
                    except Exception as e:
                        logger.warning(f"Error fetching greeting events for {meta['name']}: {e}")
            except Exception as e:
                error_count += 1
                logger.exception(f"Error posting events for tag {tag}: {e}")

        # Generate and post greeting if requested
        if include_greeting and (success_count > 0 or tag_count == 0):
            retry_count = 0
            max_retries = 2
            
            while retry_count <= max_retries:
                try:
                    # Get user names if possible
                    guild = None
                    for g in bot.guilds:
                        if g.member_count > 0:  # Find a guild with members
                            guild = g
                            break
                            
                    user_names = []
                    if guild:
                        user_names = [
                            m.nick or m.display_name for m in guild.members 
                            if not m.bot and m.name  # Ensure valid name/nickname
                        ]
                    
                    # Get event titles for greeting context
                    event_titles = []
                    for e in all_events_for_greeting:
                        title = e.get("summary")
                        if title and isinstance(title, str):
                            event_titles.append(title)
                    
                    # Generate greeting with appropriate timeouts
                    greeting, persona = await asyncio.wait_for(
                        asyncio.to_thread(generate_greeting, event_titles, user_names),
                        timeout=30
                    )

                    if greeting:
                        # Generate image with timeout
                        image_path = None
                        try:
                            image_path = await asyncio.wait_for(
                                asyncio.to_thread(generate_image, greeting, persona),
                                timeout=60
                            )
                        except asyncio.TimeoutError:
                            logger.warning("Image generation timed out, continuing without image")
                        
                        # Send the greeting embed
                        await send_embed(
                            bot,
                            title=f"The Morning Proclamation 📜 — {persona}",
                            description=greeting,
                            color=0xffe4b5,
                            image_path=image_path
                        )
                    break  # Success, exit retry loop
                    
                except asyncio.TimeoutError:
                    retry_count += 1
                    if retry_count <= max_retries:
                        logger.warning(f"Greeting generation timed out, retrying ({retry_count}/{max_retries})")
                        await asyncio.sleep(2)
                    else:
                        logger.error("Max retries reached for greeting generation")
                except Exception as e:
                    logger.exception(f"Error generating or posting greeting: {e}")
                    break  # Don't retry on general errors
                    
        # Log error summary 
        if error_count > 0:
            logger.warning(f"Completed with {error_count} errors, {success_count} successes")
    except Exception as e:
        logger.exception(f"Error in post_todays_happenings: {e}")
>>>>>>> 26f8a30d


# ╔════════════════════════════════════════════════════════════════════╗
# 💾 Snapshot Archiver — Save full per-tag event data
# ╚════════════════════════════════════════════════════════════════════╝
<<<<<<< HEAD
async def archive_snapshots(bot) -> None:
    """
    Archives the full list of events for each tag for today's date.
    Useful for historical record-keeping or debugging.
    """
    logger.info("[tasks.py] 💾 Archiving full snapshots per tag...")
    today = date.today()

    def archive_for_tag(tag: str) -> None:
        events = []
        for source in GROUPED_CALENDARS.get(tag, []):
            events += get_events(source, today, today)
        save_current_events_for_key(tag + "_full", events, versioned=True)

    for tag in GROUPED_CALENDARS.keys():
        # For blocking tasks, we can run_in_executor
        await bot.loop.run_in_executor(None, archive_for_tag, tag)


# ╔════════════════════════════════════════════════════════════════════╗
# 🧠 Background Scheduler
# ╚════════════════════════════════════════════════════════════════════╝
def start_background_tasks(bot) -> None:
    """
    Main scheduler for background tasks. Runs once per minute, checking
    if the current time matches specific task times. Each call is wrapped
    in safe_call to prevent a single failure from halting the entire loop.
    """
    async def scheduler() -> None:
        try:
            while True:
                now = datetime.now()
                weekday = now.weekday()

                if now.hour == 6 and now.minute == 0:
                    await safe_call(post_ai_greeting, bot)
                    await safe_call(post_all_tags_today, bot)

                if weekday == 0 and now.hour == 6 and now.minute == 10:
                    await safe_call(post_all_tags_week, bot)

                if now.hour == 6 and now.minute == 20:
                    await safe_call(archive_snapshots, bot)

                await asyncio.sleep(60)
        except Exception as e:
            logger.exception("[tasks.py] ❌ Scheduler loop crashed!", exc_info=e)


    asyncio.create_task(scheduler())
    logger.info("[tasks.py] Background tasks initialized.")
=======
async def initialize_event_snapshots():
    try:
        logger.info("Performing initial silent snapshot of all calendars...")
        today = get_today()
        earliest = today - timedelta(days=30)
        latest = today + timedelta(days=90)
        
        total_calendars = sum(len(cals) for cals in GROUPED_CALENDARS.values())
        processed = 0
        failed = 0

        # Process tags sequentially to avoid overloading APIs
        for tag, calendars in GROUPED_CALENDARS.items():
            try:
                # Add a delay between tag processing to avoid rate limits
                if processed > 0:
                    await asyncio.sleep(2)
                    
                # Gather events from all calendars for this tag
                all_events = []
                for meta in calendars:
                    try:
                        events = await asyncio.to_thread(get_events, meta, earliest, latest)
                        all_events += events
                        processed += 1
                        
                        # Small delay between calendar fetches
                        await asyncio.sleep(0.5)
                    except Exception as e:
                        failed += 1
                        logger.exception(f"Error fetching events for calendar {meta['name']}: {e}")
                
                # Only save if we got events
                if all_events:
                    # Sort before saving for consistent fingerprinting
                    all_events.sort(key=lambda e: e["start"].get("dateTime", e["start"].get("date", "")))
                    save_current_events_for_key(f"{tag}_full", all_events)
                    logger.debug(f"Initial snapshot saved for '{tag}' with {len(all_events)} events")
                else:
                    logger.warning(f"No events found for tag '{tag}' during initialization")
            except Exception as e:
                failed += 1
                logger.exception(f"Error initializing snapshot for tag {tag}: {e}")

        status = "complete" if failed == 0 else f"partial (failed: {failed})"
        logger.info(f"Initial snapshot {status}. Processed {processed}/{total_calendars} calendars.")
    except Exception as e:
        logger.exception(f"Error in initialize_event_snapshots: {e}")
>>>>>>> 26f8a30d
<|MERGE_RESOLUTION|>--- conflicted
+++ resolved
@@ -1,21 +1,3 @@
-<<<<<<< HEAD
-"""
-tasks.py: Background scheduled tasks and their orchestration.
-
-Includes daily/weekly posts, snapshot archiving, and AI greeting generation.
-A scheduler runs once per minute, checking if any tasks should run.
-"""
-
-import asyncio
-from datetime import datetime, date, timedelta
-from typing import Any, Callable
-
-from log import logger
-from ai import generate_greeting_text, generate_greeting_image
-from events import GROUPED_CALENDARS, get_events, save_current_events_for_key
-from commands import send_embed
-from environ import OPENAI_API_KEY
-=======
 from datetime import datetime, timedelta
 from dateutil import tz
 from discord.ext import tasks
@@ -105,8 +87,7 @@
             logger.warning(f"Task {task_name} has failed {error_count} consecutive times")
 
 # ╔════════════════════════════════════════════════════════════════════╗
-# ║ 🚀 start_all_tasks                                                 ║
-# ║ Activates recurring task loops for scheduling and change watching ║
+# 🧰 Utility: safe_call
 # ╚════════════════════════════════════════════════════════════════════╝
 def start_all_tasks(bot):
     try:
@@ -131,7 +112,6 @@
         try_start_task(schedule_daily_posts, bot)
         try_start_task(watch_for_event_changes, bot)
         try_start_task(monitor_task_health, bot)
->>>>>>> 26f8a30d
 
 # ╔════════════════════════════════════════════════════════════════════╗
 # ║ 🔄 try_start_task                                                  ║
@@ -148,26 +128,8 @@
         logger.exception(f"Failed to start task {task_func.__name__}: {e}")
 
 # ╔════════════════════════════════════════════════════════════════════╗
-# 🧰 Utility: safe_call
-# ╚════════════════════════════════════════════════════════════════════╝
-<<<<<<< HEAD
-async def safe_call(coro: Callable[..., Any], *args, **kwargs) -> None:
-    """
-    Executes a coroutine, catching and logging any exceptions so that
-    a single task failure doesn't disrupt the entire scheduler.
-
-    Args:
-        coro: The coroutine function to call.
-        *args, **kwargs: Any arguments to pass along to the coroutine.
-
-    Returns:
-        None
-    """
-    try:
-        await coro(*args, **kwargs)
-    except Exception as e:
-        logger.exception(f"[tasks.py] Scheduled task {coro.__name__} encountered an error.", exc_info=e)
-=======
+# 🧠 AI Greeting
+# ╚════════════════════════════════════════════════════════════════════╝
 @tasks.loop(minutes=1)
 async def schedule_daily_posts(bot):
     task_name = "schedule_daily_posts"
@@ -193,7 +155,6 @@
                         await asyncio.sleep(1)
                     except Exception as e:
                         logger.exception(f"Error posting weekly summary for tag {tag}: {e}")
->>>>>>> 26f8a30d
 
             # Daily 08:01 — Post today's agenda and greeting
             if local_now.hour == 8 and local_now.minute == 1:
@@ -211,74 +172,8 @@
             await asyncio.sleep(5)
 
 # ╔════════════════════════════════════════════════════════════════════╗
-# 🧠 AI Greeting
-# ╚════════════════════════════════════════════════════════════════════╝
-<<<<<<< HEAD
-async def post_ai_greeting(bot) -> None:
-    """
-    Generates a greeting text and image via AI, then sends them to
-    the announcement channel. Skips if OPENAI_API_KEY is not available.
-    """
-    if not OPENAI_API_KEY:
-        logger.debug("[tasks.py] AI greetings disabled due to missing OPENAI_API_KEY.")
-        return
-
-    logger.info("[tasks.py] 🤖 Generating AI greeting...")
-    text = await generate_greeting_text()
-    image_path = await generate_greeting_image(text)
-
-    await send_embed(
-        bot=bot,
-        title="📣 Daily Greeting",
-        description=text,
-        image_path=image_path
-    )
-    logger.info("[tasks.py] ✅ AI greeting posted.")
-
-
-# ╔════════════════════════════════════════════════════════════════════╗
 # 📅 Daily Event Poster — Posts today's events for each tag
 # ╚════════════════════════════════════════════════════════════════════╝
-async def post_all_tags_today(bot) -> None:
-    """
-    Iterates through GROUPED_CALENDARS and posts today's events for each tag.
-    """
-    logger.info("[tasks.py] 🌄 Running daily tag announcements...")
-    today = date.today()
-
-    # Inline function for posting a single tag's events
-    async def post_tagged_events_for_today(tag: str) -> None:
-        all_events = []
-        for source in GROUPED_CALENDARS.get(tag, []):
-            events = await bot.loop.run_in_executor(None, get_events, source, today, today)
-            all_events.extend(events)
-
-        if not all_events:
-            logger.info(f"[tasks.py] No events found for tag '{tag}' today.")
-            return
-
-        # Sort by start time
-        all_events.sort(key=lambda e: e["start"].get("dateTime", e["start"].get("date")))
-
-        desc = "\n\n".join(
-            f"**{evt.get('summary', 'Untitled')}**"
-            for evt in all_events
-        )
-
-        from commands import send_embed  # avoid circular import at module level
-        embed_title = f"📅 Today’s Events — Tag {tag}"
-        msg = f"{len(all_events)} event(s) found for {today}."
-
-        await send_embed(
-            bot=bot,
-            title=embed_title,
-            description=f"{msg}\n\n{desc}"
-        )
-        logger.info(f"[tasks.py] Posted daily events for tag '{tag}'.")
-
-    for tag in GROUPED_CALENDARS.keys():
-        await safe_call(post_tagged_events_for_today, tag)
-=======
 @tasks.loop(minutes=5)  # Reduced frequency for stability
 async def watch_for_event_changes(bot):
     task_name = "watch_for_event_changes"
@@ -346,7 +241,6 @@
                             curr_fps[fp] = e
                     except Exception as ex:
                         logger.warning(f"Error fingerprinting current event: {ex}")
->>>>>>> 26f8a30d
 
                 # Find added and removed events
                 added = [e for fp, e in curr_fps.items() if fp not in prev_fps]
@@ -453,48 +347,6 @@
 # ╔════════════════════════════════════════════════════════════════════╗
 # 📜 Weekly Summary Poster — Runs Mondays at 06:10
 # ╚════════════════════════════════════════════════════════════════════╝
-<<<<<<< HEAD
-async def post_all_tags_week(bot) -> None:
-    """
-    Posts a weekly summary of events for each tag, starting from Monday to Sunday.
-    Only runs on Mondays as scheduled in the scheduler.
-    """
-    logger.info("[tasks.py] 📚 Running weekly calendar summary...")
-    now = date.today()
-    monday = now - timedelta(days=now.weekday())  # get this week's Monday
-
-    # Inline function for posting a single tag's weekly summary
-    async def post_tagged_week(tag: str, start: date) -> None:
-        end = start + timedelta(days=6)
-        all_events = []
-        for source in GROUPED_CALENDARS.get(tag, []):
-            events = await bot.loop.run_in_executor(None, get_events, source, start, end)
-            all_events.extend(events)
-
-        if not all_events:
-            logger.info(f"[tasks.py] No events found for tag '{tag}' this week.")
-            return
-
-        # Sort by start time
-        all_events.sort(key=lambda e: e["start"].get("dateTime", e["start"].get("date")))
-
-        from commands import send_embed
-        embed_title = f"🗓️ Weekly Events — Tag {tag}"
-        desc = "\n\n".join(evt.get("summary", "Untitled") for evt in all_events)
-        footer = f"{len(all_events)} event(s) • {start.strftime('%d %b')} - {end.strftime('%d %b')}"
-
-        embed_description = f"{desc}\n\n{footer}"
-
-        await send_embed(
-            bot=bot,
-            title=embed_title,
-            description=embed_description
-        )
-        logger.info(f"[tasks.py] Posted weekly events for tag '{tag}' from {start} to {end}.")
-
-    for tag in GROUPED_CALENDARS.keys():
-        await safe_call(post_tagged_week, tag, monday)
-=======
 async def post_todays_happenings(bot, include_greeting: bool = False):
     try:
         today = get_today()
@@ -598,65 +450,11 @@
             logger.warning(f"Completed with {error_count} errors, {success_count} successes")
     except Exception as e:
         logger.exception(f"Error in post_todays_happenings: {e}")
->>>>>>> 26f8a30d
-
-
-# ╔════════════════════════════════════════════════════════════════════╗
-# 💾 Snapshot Archiver — Save full per-tag event data
-# ╚════════════════════════════════════════════════════════════════════╝
-<<<<<<< HEAD
-async def archive_snapshots(bot) -> None:
-    """
-    Archives the full list of events for each tag for today's date.
-    Useful for historical record-keeping or debugging.
-    """
-    logger.info("[tasks.py] 💾 Archiving full snapshots per tag...")
-    today = date.today()
-
-    def archive_for_tag(tag: str) -> None:
-        events = []
-        for source in GROUPED_CALENDARS.get(tag, []):
-            events += get_events(source, today, today)
-        save_current_events_for_key(tag + "_full", events, versioned=True)
-
-    for tag in GROUPED_CALENDARS.keys():
-        # For blocking tasks, we can run_in_executor
-        await bot.loop.run_in_executor(None, archive_for_tag, tag)
 
 
 # ╔════════════════════════════════════════════════════════════════════╗
 # 🧠 Background Scheduler
 # ╚════════════════════════════════════════════════════════════════════╝
-def start_background_tasks(bot) -> None:
-    """
-    Main scheduler for background tasks. Runs once per minute, checking
-    if the current time matches specific task times. Each call is wrapped
-    in safe_call to prevent a single failure from halting the entire loop.
-    """
-    async def scheduler() -> None:
-        try:
-            while True:
-                now = datetime.now()
-                weekday = now.weekday()
-
-                if now.hour == 6 and now.minute == 0:
-                    await safe_call(post_ai_greeting, bot)
-                    await safe_call(post_all_tags_today, bot)
-
-                if weekday == 0 and now.hour == 6 and now.minute == 10:
-                    await safe_call(post_all_tags_week, bot)
-
-                if now.hour == 6 and now.minute == 20:
-                    await safe_call(archive_snapshots, bot)
-
-                await asyncio.sleep(60)
-        except Exception as e:
-            logger.exception("[tasks.py] ❌ Scheduler loop crashed!", exc_info=e)
-
-
-    asyncio.create_task(scheduler())
-    logger.info("[tasks.py] Background tasks initialized.")
-=======
 async def initialize_event_snapshots():
     try:
         logger.info("Performing initial silent snapshot of all calendars...")
@@ -704,5 +502,4 @@
         status = "complete" if failed == 0 else f"partial (failed: {failed})"
         logger.info(f"Initial snapshot {status}. Processed {processed}/{total_calendars} calendars.")
     except Exception as e:
-        logger.exception(f"Error in initialize_event_snapshots: {e}")
->>>>>>> 26f8a30d
+        logger.exception(f"Error in initialize_event_snapshots: {e}")