"""
commands.py: Implements the slash commands for greeting, heralding, and agendas,
plus utilities for sending embeds to a predefined announcement channel.
"""

import os
<<<<<<< HEAD
from typing import List, Optional

import discord
from discord import app_commands, Interaction
from discord.ext.commands import Bot

import dateparser

from events import GROUPED_CALENDARS, get_events, get_name_for_tag, get_color_for_tag
from utils import format_event, get_today
=======
import asyncio
import random
from datetime import datetime, timedelta
from dateutil import tz
import discord
from discord import app_commands, errors as discord_errors
from collections import defaultdict

from events import (
    GROUPED_CALENDARS,
    get_events,
    get_name_for_tag,
    get_color_for_tag,
    TAG_NAMES
)
>>>>>>> 26f8a30d
from log import logger
from ai import generate_greeting_text, generate_greeting_image


# ╔════════════════════════════════════════════════════════════════════╗
<<<<<<< HEAD
# 📤 Helper Function: send_embed
# ╚════════════════════════════════════════════════════════════════════╝
async def send_embed(
    bot: Bot,
    embed: Optional[discord.Embed] = None,
    title: str = "",
    description: str = "",
    color: int = 0x58B9FF,
    image_path: Optional[str] = None
) -> None:
    """
    Sends a Discord embed (with optional attached image) to the configured
    announcement channel. If the channel or image is not found, logs a warning.

    Args:
        bot: The instance of discord.ext.commands.Bot.
        embed: A preconstructed Embed object, or None if creating a new embed.
        title: The title of the embed (used if embed is None).
        description: The description text for the embed (used if embed is None).
        color: Integer color code for the embed border (used if embed is None).
        image_path: Filesystem path to an image to attach.

    Returns:
        None
    """
    from environ import ANNOUNCEMENT_CHANNEL_ID  # to avoid circular import
    if not ANNOUNCEMENT_CHANNEL_ID:
        logger.warning("[commands.py] ANNOUNCEMENT_CHANNEL_ID is not set.")
        return

    channel = bot.get_channel(ANNOUNCEMENT_CHANNEL_ID)
    if channel is None:
        logger.error("[commands.py] Announcement channel not found. Check ANNOUNCEMENT_CHANNEL_ID.")
        return

    # If the caller didn't supply an embed, build a new one
    if embed is None:
        embed = discord.Embed(title=title, description=description, color=color)

    # If an image path is specified, attach the image
    if image_path and os.path.exists(image_path):
        file = discord.File(image_path, filename="image.png")
        embed.set_image(url="attachment://image.png")
        await channel.send(embed=embed, file=file)
    else:
        await channel.send(embed=embed)


# ╔════════════════════════════════════════════════════════════════════╗
# 🎨 /greet — AI Greeting Command
# ╚════════════════════════════════════════════════════════════════════╝
@app_commands.command(name="greet2", description="Post an AI-generated greeting with today's schedule")
async def greet(interaction: discord.Interaction) -> None:
    """
    Generates an AI-based greeting text and image, then sends them as
    an embed to the announcement channel.

    Usage: /greet
    """
    await interaction.response.defer()
    logger.info(f"[commands.py] 🎨 Generating AI greeting for user {interaction.user}.")

    try:
        # Generate greeting text
        greeting_text: str = await generate_greeting_text()

        # Generate AI image
        image_path: Optional[str] = await generate_greeting_image(greeting_text)

        # Send embed with greeting
        await send_embed(
            bot=interaction.client,  # "interaction.client" is our Bot instance
            title="📣 Daily AI Greeting",
            description=greeting_text,
            image_path=image_path
=======
# ║ 🔄 _retry_discord_operation                                        ║
# ║ Helper function to retry Discord API operations with backoff      ║
# ╚════════════════════════════════════════════════════════════════════╝
async def _retry_discord_operation(operation, max_retries=3):
    last_error = None
    
    for attempt in range(max_retries):
        try:
            return await operation()
        except discord_errors.Forbidden as e:
            # Permission errors should not be retried
            logger.error(f"Permission error during Discord operation: {e}")
            raise
        except (discord_errors.HTTPException, discord_errors.GatewayNotFound) as e:
            backoff = (2 ** attempt) + random.random()
            logger.warning(f"Discord API error (attempt {attempt+1}/{max_retries}): {e}")
            logger.info(f"Retrying in {backoff:.2f} seconds...")
            last_error = e
            await asyncio.sleep(backoff)
    
    # If we've exhausted all retries, raise the last error
    if last_error:
        raise last_error


# ╔════════════════════════════════════════════════════════════════════╗
# ║ 🔍 check_channel_permissions                                        ║
# ║ Verifies the bot has necessary permissions in the channel          ║
# ╚════════════════════════════════════════════════════════════════════╝
def check_channel_permissions(channel, bot_member):
    required_permissions = [
        "view_channel",
        "send_messages",
        "embed_links",
        "attach_files"
    ]
    
    missing = []
    permissions = channel.permissions_for(bot_member)
    
    for perm in required_permissions:
        if not getattr(permissions, perm, False):
            missing.append(perm)
    
    return not missing, missing


# ╔════════════════════════════════════════════════════════════════════╗
# ║ 📤 send_embed                                                      ║
# ║ Sends an embed to the announcement channel, optionally with image ║
# ╚════════════════════════════════════════════════════════════════════╝
async def send_embed(bot, embed: discord.Embed = None, title: str = "", description: str = "", color: int = 5814783, image_path: str | None = None):
    try:
        if isinstance(embed, str):
            logger.warning("send_embed() received a string instead of an Embed. Converting values assuming misuse.")
            description = embed
            embed = None
            
        from environ import ANNOUNCEMENT_CHANNEL_ID
        if not ANNOUNCEMENT_CHANNEL_ID:
            logger.warning("ANNOUNCEMENT_CHANNEL_ID not set.")
            return
            
        # Get channel with retry
        channel = None
        for _ in range(2):  # Try twice in case of cache issues
            channel = bot.get_channel(ANNOUNCEMENT_CHANNEL_ID)
            if channel:
                break
            # If not found in cache, try to fetch it
            try:
                channel = await bot.fetch_channel(ANNOUNCEMENT_CHANNEL_ID)
                break
            except Exception as e:
                logger.warning(f"Error fetching channel: {e}")
                await asyncio.sleep(1)
        
        if not channel:
            logger.error("Channel not found. Check ANNOUNCEMENT_CHANNEL_ID.")
            return
            
        # Check permissions
        bot_member = channel.guild.get_member(bot.user.id)
        has_permissions, missing_perms = check_channel_permissions(channel, bot_member)
        
        if not has_permissions:
            logger.error(f"Missing permissions in channel {channel.name}: {', '.join(missing_perms)}")
            return
            
        # Create embed if none was provided
        if embed is None:
            embed = discord.Embed(title=title, description=description, color=color)
            
        # Check if embed is too large (Discord limit is 6000 characters)
        embed_size = len(embed.title) + len(embed.description or "")
        for field in embed.fields:
            embed_size += len(field.name) + len(field.value)
            
        if embed_size > 5900:  # Leave some buffer
            logger.warning(f"Embed exceeds Discord's size limit ({embed_size}/6000 chars). Splitting content.")
            
            # Create a new embed with just title and description
            main_embed = discord.Embed(title=embed.title, description=embed.description, color=embed.color)
            if embed.footer:
                main_embed.set_footer(text=embed.footer.text)
                
            # Send the main embed first
            await _retry_discord_operation(lambda: channel.send(embed=main_embed))
            
            # Then send fields as separate embeds, grouping a few fields per embed
            field_groups = []
            current_group = []
            current_size = 0
            
            for field in embed.fields:
                field_size = len(field.name) + len(field.value)
                if current_size + field_size > 4000:  # Conservative field size limit
                    field_groups.append(current_group)
                    current_group = [field]
                    current_size = field_size
                else:
                    current_group.append(field)
                    current_size += field_size
                    
            if current_group:
                field_groups.append(current_group)
                
            for i, group in enumerate(field_groups):
                continuation_embed = discord.Embed(color=embed.color)
                if i < len(field_groups) - 1:
                    continuation_embed.set_footer(text=f"Continued ({i+1}/{len(field_groups)})")
                else:
                    if embed.footer:
                        continuation_embed.set_footer(text=embed.footer.text)
                        
                for field in group:
                    continuation_embed.add_field(name=field.name, value=field.value, inline=field.inline)
                    
                await _retry_discord_operation(lambda: channel.send(embed=continuation_embed))
                
            return
            
        # Process image if provided
        file = None
        if image_path and os.path.exists(image_path):
            try:
                file = discord.File(image_path, filename="image.png")
                embed.set_image(url="attachment://image.png")
            except Exception as e:
                logger.warning(f"Failed to load image from {image_path}: {e}")
                # Continue without the image
        
        # Send the message with retry
        if file:
            await _retry_discord_operation(lambda: channel.send(embed=embed, file=file))
        else:
            await _retry_discord_operation(lambda: channel.send(embed=embed))
            
    except Exception as e:
        logger.exception(f"Error in send_embed: {e}")


# ╔════════════════════════════════════════════════════════════════════╗
# ║ 📅 post_tagged_events                                              ║
# ║ Sends an embed of events for a specific tag on a given day        ║
# ║ Returns True if events were posted, False otherwise               ║
# ╚════════════════════════════════════════════════════════════════════╝
async def post_tagged_events(bot, tag: str, day: datetime.date) -> bool:
    try:
        calendars = GROUPED_CALENDARS.get(tag)
        if not calendars:
            logger.warning(f"No calendars found for tag: {tag}")
            return False

        events_by_source = defaultdict(list)
        for meta in calendars:
            try:
                events = get_events(meta, day, day)
                for e in events:
                    events_by_source[meta["name"]].append(e)
            except Exception as e:
                logger.exception(f"Error getting events for {meta['name']}: {e}")
                # Continue with other calendars even if one fails

        if not events_by_source:
            logger.debug(f"Skipping {tag} — no events for {day}")
            return False
            
        embed = discord.Embed(
            title=f"🗓️ Herald's Scroll — {get_name_for_tag(tag)}",
            description=f"Events for **{day.strftime('%A, %B %d')}**",
            color=get_color_for_tag(tag)
>>>>>>> 26f8a30d
        )
        logger.info("[commands.py] ✅ AI greeting posted successfully.")

<<<<<<< HEAD
    except Exception as e:
        logger.exception("[commands.py] Error in /greet command.", exc_info=e)
        await interaction.followup.send("⚠️ An error occurred while generating the greeting.")
=======
        # Check if we have too many calendars (Discord limits to 25 fields per embed)
        if len(events_by_source) > 20:  # Leave buffer for other fields
            logger.warning(f"Too many calendar sources ({len(events_by_source)}) for a single embed. Sending multiple embeds.")
            
            # Send the main embed header first
            await send_embed(bot, embed=embed)
            
            # Then send each calendar as its own embed
            for i, (source_name, events) in enumerate(sorted(events_by_source.items())):
                if not events:
                    continue
                    
                source_embed = discord.Embed(
                    title=f"📖 {source_name}",
                    color=get_color_for_tag(tag)
                )
                
                # Format events with a character limit
                formatted_events = []
                total_length = 0
                MAX_EMBED_VALUE_LENGTH = 900  # Discord limit is 1024, leave buffer
                
                for e in sorted(events, key=lambda e: e["start"].get("dateTime", e["start"].get("date"))):
                    event_text = f" {format_event(e)}"
                    if total_length + len(event_text) > MAX_EMBED_VALUE_LENGTH:
                        formatted_events.append("... and more events (truncated)")
                        break
                    formatted_events.append(event_text)
                    total_length += len(event_text)
                
                source_embed.description = "\n".join(formatted_events)
                source_embed.set_footer(text=f"Calendar {i+1}/{len(events_by_source)}")
                
                await send_embed(bot, embed=source_embed)
            
            return True
        
        # Standard flow - add all events to a single embed
        for source_name, events in sorted(events_by_source.items()):
            if not events:
                continue
                
            # Format events with a character limit to avoid Discord's field value limit
            formatted_events = []
            total_length = 0
            MAX_FIELD_LENGTH = 900  # Discord limit is 1024, leave buffer
            
            for e in sorted(events, key=lambda e: e["start"].get("dateTime", e["start"].get("date"))):
                event_text = f" {format_event(e)}"
                if total_length + len(event_text) > MAX_FIELD_LENGTH:
                    formatted_events.append("... and more events (truncated)")
                    break
                formatted_events.append(event_text)
                total_length += len(event_text)

            embed.add_field(
                name=f"📖 {source_name}",
                value="\n".join(formatted_events) + "\n\u200b",
                inline=False
            )

        embed.set_footer(text=f"Posted at {datetime.now().strftime('%H:%M %p')}")
        await send_embed(bot, embed=embed)
        return True
        
    except Exception as e:
        logger.exception(f"Error in post_tagged_events for tag {tag} on {day}: {e}")
        return False
>>>>>>> 26f8a30d


# ╔════════════════════════════════════════════════════════════════════╗
# 👥 Async Autocomplete for the Herald Command
# ╚════════════════════════════════════════════════════════════════════╝
<<<<<<< HEAD
async def herald_tag_autocomplete(
    interaction: Interaction,
    current: str
) -> List[app_commands.Choice[str]]:
    """
    Provides autocomplete suggestions for the tag parameter of /herald.
    Suggests tags that start with the current input, or all tags if input is empty.

    Args:
        interaction: The current Interaction (not used in logic, but required by signature).
        current: The user’s partial input in the slash command.

    Returns:
        A list of Choice objects for the user to pick from.
    """
    return [
        app_commands.Choice(name=tag, value=tag)
        for tag in sorted(GROUPED_CALENDARS)
        if tag.startswith(current.upper()) or current == ""
    ]
=======
async def post_tagged_week(bot, tag: str, monday: datetime.date):
    try:
        calendars = GROUPED_CALENDARS.get(tag)
        if not calendars:
            logger.warning(f"No calendars for tag {tag}")
            return

        end = monday + timedelta(days=6)
        all_events = []
        for meta in calendars:
            all_events += get_events(meta, monday, end)

        if not all_events:
            logger.debug(f"Skipping {tag} — no weekly events from {monday} to {end}")
            return

        events_by_day = defaultdict(list)
        for e in all_events:
            start_str = e["start"].get("dateTime", e["start"].get("date"))
            dt = datetime.fromisoformat(start_str.replace("Z", "+00:00")) if "T" in start_str else datetime.fromisoformat(start_str)
            events_by_day[dt.date()].append(e)

        embed = discord.Embed(
            title=f"📜 Herald’s Week — {get_name_for_tag(tag)}",
            description=f"Week of **{monday.strftime('%B %d')}**",
            color=get_color_for_tag(tag)
        )

        for i in range(7):
            day = monday + timedelta(days=i)
            day_events = events_by_day.get(day, [])
            if not day_events:
                continue

            formatted_events = [
                f" {format_event(e)}"
                for e in sorted(day_events, key=lambda e: e["start"].get("dateTime", e["start"].get("date")))
            ]

            embed.add_field(
                name=f"📅 {day.strftime('%A')}",
                value="\n".join(formatted_events) + "\n\u200b",
                inline=False
            )

        embed.set_footer(text=f"Posted at {datetime.now().strftime('%H:%M %p')}")
        await send_embed(bot, embed=embed)
    except Exception as e:
        logger.exception(f"Error in post_tagged_week for tag {tag} starting {monday}: {e}")
>>>>>>> 26f8a30d


# ╔════════════════════════════════════════════════════════════════════╗
# 📅 /herald [tag] — Posts today's events for a calendar tag
# ╚════════════════════════════════════════════════════════════════════╝
@app_commands.command(name="herald2", description="Post today's events for a calendar tag")
@app_commands.describe(tag="Tag name (e.g., A, B, T)")
@app_commands.autocomplete(tag=herald_tag_autocomplete)
async def herald(interaction: discord.Interaction, tag: str) -> None:
    """
    Fetches today's events for a specific calendar tag (e.g., 'A', 'B', etc.)
    and sends them as an embed to the announcement channel.

    Usage: /herald <tag>
    """
    await interaction.response.defer()
    logger.info(f"[commands.py] 📣 /herald called by {interaction.user} for tag '{tag}'")

    try:
        today = get_today()
        all_events = []
        for source in GROUPED_CALENDARS.get(tag.upper(), []):
            events = await interaction.client.loop.run_in_executor(None, get_events, source, today, today)
            all_events.extend(events)

        # Sort by start time
        all_events.sort(key=lambda e: e["start"].get("dateTime", e["start"].get("date")))

        if not all_events:
            await interaction.followup.send(f"⚠️ No events found today for tag `{tag}`.")
            return

        embed = discord.Embed(
            title=f"📅 Today’s Events — {get_name_for_tag(tag)}",
            color=get_color_for_tag(tag),
            description="\n\n".join(format_event(e) for e in all_events)
        )
        embed.set_footer(text=f"{len(all_events)} event(s) • {today.strftime('%A, %d %B %Y')}")

        # Use our send_embed helper
        await send_embed(bot=interaction.client, embed=embed)
        logger.info("[commands.py] ✅ Herald command posted events successfully.")

    except Exception as e:
        logger.exception("[commands.py] Error in /herald command.", exc_info=e)
        await interaction.followup.send("⚠️ An error occurred while fetching today's events.")


# ╔════════════════════════════════════════════════════════════════════╗
# 📅 /agenda [date] — Returns events for a specific date
# ╚════════════════════════════════════════════════════════════════════╝
@app_commands.command(name="agenda2", description="See events for a specific date (natural language supported)")
@app_commands.describe(date="Examples: today, tomorrow, next Thursday")
async def agenda(interaction: discord.Interaction, date: str) -> None:
    """
    Accepts a natural-language date string, resolves it to a day, and
    fetches all events from all calendar tags for that day.

    Usage: /agenda <natural-language-date>
    """
    await interaction.response.defer()
    logger.info(f"[commands.py] 📅 /agenda called by {interaction.user} with date '{date}'")

    try:
        dt = dateparser.parse(date)
        if not dt:
            await interaction.followup.send("⚠️ Could not understand that date.")
            return

        day = dt.date()
        all_events = []
        for tag, sources in GROUPED_CALENDARS.items():
            for source in sources:
                events = await interaction.client.loop.run_in_executor(None, get_events, source, day, day)
                all_events.extend(events)

        # Sort by start time
        all_events.sort(key=lambda e: e["start"].get("dateTime", e["start"].get("date")))

        if not all_events:
            await interaction.followup.send(f"No events found for `{date}`.")
            return

        embed = discord.Embed(
            title=f"🗓️ Agenda for {day.strftime('%A, %d %B %Y')}",
            color=0x3498db,
            description="\n\n".join(format_event(e) for e in all_events)
        )
        embed.set_footer(text=f"{len(all_events)} event(s)")

        await send_embed(bot=interaction.client, embed=embed)
        logger.info("[commands.py] ✅ Agenda command posted events successfully.")

    except Exception as e:
        logger.exception("[commands.py] Error in /agenda command.", exc_info=e)
        await interaction.followup.send("⚠️ An error occurred while fetching the agenda.")<|MERGE_RESOLUTION|>--- conflicted
+++ resolved
@@ -4,18 +4,6 @@
 """
 
 import os
-<<<<<<< HEAD
-from typing import List, Optional
-
-import discord
-from discord import app_commands, Interaction
-from discord.ext.commands import Bot
-
-import dateparser
-
-from events import GROUPED_CALENDARS, get_events, get_name_for_tag, get_color_for_tag
-from utils import format_event, get_today
-=======
 import asyncio
 import random
 from datetime import datetime, timedelta
@@ -31,89 +19,11 @@
     get_color_for_tag,
     TAG_NAMES
 )
->>>>>>> 26f8a30d
 from log import logger
 from ai import generate_greeting_text, generate_greeting_image
 
 
 # ╔════════════════════════════════════════════════════════════════════╗
-<<<<<<< HEAD
-# 📤 Helper Function: send_embed
-# ╚════════════════════════════════════════════════════════════════════╝
-async def send_embed(
-    bot: Bot,
-    embed: Optional[discord.Embed] = None,
-    title: str = "",
-    description: str = "",
-    color: int = 0x58B9FF,
-    image_path: Optional[str] = None
-) -> None:
-    """
-    Sends a Discord embed (with optional attached image) to the configured
-    announcement channel. If the channel or image is not found, logs a warning.
-
-    Args:
-        bot: The instance of discord.ext.commands.Bot.
-        embed: A preconstructed Embed object, or None if creating a new embed.
-        title: The title of the embed (used if embed is None).
-        description: The description text for the embed (used if embed is None).
-        color: Integer color code for the embed border (used if embed is None).
-        image_path: Filesystem path to an image to attach.
-
-    Returns:
-        None
-    """
-    from environ import ANNOUNCEMENT_CHANNEL_ID  # to avoid circular import
-    if not ANNOUNCEMENT_CHANNEL_ID:
-        logger.warning("[commands.py] ANNOUNCEMENT_CHANNEL_ID is not set.")
-        return
-
-    channel = bot.get_channel(ANNOUNCEMENT_CHANNEL_ID)
-    if channel is None:
-        logger.error("[commands.py] Announcement channel not found. Check ANNOUNCEMENT_CHANNEL_ID.")
-        return
-
-    # If the caller didn't supply an embed, build a new one
-    if embed is None:
-        embed = discord.Embed(title=title, description=description, color=color)
-
-    # If an image path is specified, attach the image
-    if image_path and os.path.exists(image_path):
-        file = discord.File(image_path, filename="image.png")
-        embed.set_image(url="attachment://image.png")
-        await channel.send(embed=embed, file=file)
-    else:
-        await channel.send(embed=embed)
-
-
-# ╔════════════════════════════════════════════════════════════════════╗
-# 🎨 /greet — AI Greeting Command
-# ╚════════════════════════════════════════════════════════════════════╝
-@app_commands.command(name="greet2", description="Post an AI-generated greeting with today's schedule")
-async def greet(interaction: discord.Interaction) -> None:
-    """
-    Generates an AI-based greeting text and image, then sends them as
-    an embed to the announcement channel.
-
-    Usage: /greet
-    """
-    await interaction.response.defer()
-    logger.info(f"[commands.py] 🎨 Generating AI greeting for user {interaction.user}.")
-
-    try:
-        # Generate greeting text
-        greeting_text: str = await generate_greeting_text()
-
-        # Generate AI image
-        image_path: Optional[str] = await generate_greeting_image(greeting_text)
-
-        # Send embed with greeting
-        await send_embed(
-            bot=interaction.client,  # "interaction.client" is our Bot instance
-            title="📣 Daily AI Greeting",
-            description=greeting_text,
-            image_path=image_path
-=======
 # ║ 🔄 _retry_discord_operation                                        ║
 # ║ Helper function to retry Discord API operations with backoff      ║
 # ╚════════════════════════════════════════════════════════════════════╝
@@ -306,15 +216,8 @@
             title=f"🗓️ Herald's Scroll — {get_name_for_tag(tag)}",
             description=f"Events for **{day.strftime('%A, %B %d')}**",
             color=get_color_for_tag(tag)
->>>>>>> 26f8a30d
         )
-        logger.info("[commands.py] ✅ AI greeting posted successfully.")
-
-<<<<<<< HEAD
-    except Exception as e:
-        logger.exception("[commands.py] Error in /greet command.", exc_info=e)
-        await interaction.followup.send("⚠️ An error occurred while generating the greeting.")
-=======
+
         # Check if we have too many calendars (Discord limits to 25 fields per embed)
         if len(events_by_source) > 20:  # Leave buffer for other fields
             logger.warning(f"Too many calendar sources ({len(events_by_source)}) for a single embed. Sending multiple embeds.")
@@ -383,34 +286,11 @@
     except Exception as e:
         logger.exception(f"Error in post_tagged_events for tag {tag} on {day}: {e}")
         return False
->>>>>>> 26f8a30d
-
-
-# ╔════════════════════════════════════════════════════════════════════╗
-# 👥 Async Autocomplete for the Herald Command
-# ╚════════════════════════════════════════════════════════════════════╝
-<<<<<<< HEAD
-async def herald_tag_autocomplete(
-    interaction: Interaction,
-    current: str
-) -> List[app_commands.Choice[str]]:
-    """
-    Provides autocomplete suggestions for the tag parameter of /herald.
-    Suggests tags that start with the current input, or all tags if input is empty.
-
-    Args:
-        interaction: The current Interaction (not used in logic, but required by signature).
-        current: The user’s partial input in the slash command.
-
-    Returns:
-        A list of Choice objects for the user to pick from.
-    """
-    return [
-        app_commands.Choice(name=tag, value=tag)
-        for tag in sorted(GROUPED_CALENDARS)
-        if tag.startswith(current.upper()) or current == ""
-    ]
-=======
+
+
+# ╔════════════════════════════════════════════════════════════════════╗
+# 📅 /herald [tag] — Posts today's events for a calendar tag
+# ╚════════════════════════════════════════════════════════════════════╝
 async def post_tagged_week(bot, tag: str, monday: datetime.date):
     try:
         calendars = GROUPED_CALENDARS.get(tag)
@@ -460,53 +340,6 @@
         await send_embed(bot, embed=embed)
     except Exception as e:
         logger.exception(f"Error in post_tagged_week for tag {tag} starting {monday}: {e}")
->>>>>>> 26f8a30d
-
-
-# ╔════════════════════════════════════════════════════════════════════╗
-# 📅 /herald [tag] — Posts today's events for a calendar tag
-# ╚════════════════════════════════════════════════════════════════════╝
-@app_commands.command(name="herald2", description="Post today's events for a calendar tag")
-@app_commands.describe(tag="Tag name (e.g., A, B, T)")
-@app_commands.autocomplete(tag=herald_tag_autocomplete)
-async def herald(interaction: discord.Interaction, tag: str) -> None:
-    """
-    Fetches today's events for a specific calendar tag (e.g., 'A', 'B', etc.)
-    and sends them as an embed to the announcement channel.
-
-    Usage: /herald <tag>
-    """
-    await interaction.response.defer()
-    logger.info(f"[commands.py] 📣 /herald called by {interaction.user} for tag '{tag}'")
-
-    try:
-        today = get_today()
-        all_events = []
-        for source in GROUPED_CALENDARS.get(tag.upper(), []):
-            events = await interaction.client.loop.run_in_executor(None, get_events, source, today, today)
-            all_events.extend(events)
-
-        # Sort by start time
-        all_events.sort(key=lambda e: e["start"].get("dateTime", e["start"].get("date")))
-
-        if not all_events:
-            await interaction.followup.send(f"⚠️ No events found today for tag `{tag}`.")
-            return
-
-        embed = discord.Embed(
-            title=f"📅 Today’s Events — {get_name_for_tag(tag)}",
-            color=get_color_for_tag(tag),
-            description="\n\n".join(format_event(e) for e in all_events)
-        )
-        embed.set_footer(text=f"{len(all_events)} event(s) • {today.strftime('%A, %d %B %Y')}")
-
-        # Use our send_embed helper
-        await send_embed(bot=interaction.client, embed=embed)
-        logger.info("[commands.py] ✅ Herald command posted events successfully.")
-
-    except Exception as e:
-        logger.exception("[commands.py] Error in /herald command.", exc_info=e)
-        await interaction.followup.send("⚠️ An error occurred while fetching today's events.")
 
 
 # ╔════════════════════════════════════════════════════════════════════╗
