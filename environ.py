--- conflicted
+++ resolved
@@ -64,6 +64,23 @@
 # 🔧 Core Variables
 # ╚════════════════════════════════════════════════════════════════════╝
 
+# Debug mode toggle — enables verbose logging if set to "true"
+DEBUG = os.getenv("DEBUG", "false").lower() == "true"
+
+# Discord bot token — required for authentication with Discord API
+DISCORD_BOT_TOKEN = os.getenv("DISCORD_BOT_TOKEN")
+
+# Channel ID where announcements and embeds will be posted
+ANNOUNCEMENT_CHANNEL_ID = int(os.getenv("ANNOUNCEMENT_CHANNEL_ID", "0"))
+
+# OpenAI API key — required for generating greetings and images
+OPENAI_API_KEY = os.getenv("OPENAI_API_KEY")
+
+# Path to service account JSON for Google Calendar API
+GOOGLE_APPLICATION_CREDENTIALS = os.environ.get("GOOGLE_APPLICATION_CREDENTIALS", "/app/service_account.json")
+
+# Note: CALENDAR_SOURCES and USER_TAG_MAPPING have been removed
+# Server-specific configurations are now stored in /data/servers/<server_id>.json
 DEBUG: bool = get_bool_env("DEBUG", False)
 """
 Indicates whether to run in debug mode, enabling verbose logging, etc.
@@ -101,7 +118,6 @@
 Comma-separated user-to-tag mappings (e.g., '123456789:T, 987654321:A').
 """
 
-<<<<<<< HEAD
 IMAGE_SIZE: str = "1024x1024"
 """
 Default image resolution for OpenAI's DALL·E image generation.
@@ -110,8 +126,4 @@
 COMMAND_PREFIX: str = get_str_env("COMMAND_PREFIX", "!")
 """
 Prefix for Discord text-based commands (e.g., !ping).
-"""
-=======
-# Note: CALENDAR_SOURCES and USER_TAG_MAPPING have been removed
-# Server-specific configurations are now stored in /data/servers/<server_id>.json
->>>>>>> 26f8a30d
+"""