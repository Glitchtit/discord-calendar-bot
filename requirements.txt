<<<<<<< HEAD
# Core Discord bot framework
discord.py==2.3.2

# Calendar + time parsing
icalendar==5.0.11
python-dateutil==2.8.2
pytz==2024.1
zoneinfo; python_version < "3.9"
dateparser==1.2.0

# Google Calendar API
google-api-python-client==2.120.0
google-auth==2.29.0
google-auth-oauthlib==1.2.0

# AI APIs
openai==1.14.3
aiohttp==3.9.3

# Logging & utilities
colorlog==6.8.2
requests==2.31.0

# Optional type stubs (useful for IDE intellisense/checking)
types-requests==2.31.0.20240106

# Time zone data for Docker and systems without built-in tz data
tzdata
=======
# Core dependencies
openai==1.69.0
google-api-python-client==2.123.0
google-auth==2.29.0
google-auth-oauthlib==1.2.0
python-dateutil==2.9.0.post0
ics==0.7.2
requests==2.31.0
rich==13.7.1
colorlog==6.8.2
discord.py==2.3.2
dateparser==1.1.8

# Stability enhancements
tenacity==8.2.3        # Advanced retry logic
backoff==2.2.1         # Exponential backoff
cachetools==5.3.2      # Caching utilities
psutil==5.9.6          # System resource monitoring
aiohttp==3.9.1         # Async HTTP client with enhanced stability
>>>>>>> 26f8a30d
<|MERGE_RESOLUTION|>--- conflicted
+++ resolved
@@ -1,16 +1,6 @@
-<<<<<<< HEAD
-# Core Discord bot framework
-discord.py==2.3.2
-
-# Calendar + time parsing
-icalendar==5.0.11
-python-dateutil==2.8.2
-pytz==2024.1
-zoneinfo; python_version < "3.9"
-dateparser==1.2.0
-
-# Google Calendar API
-google-api-python-client==2.120.0
+# Core dependencies
+openai==1.69.0
+google-api-python-client==2.123.0
 google-auth==2.29.0
 google-auth-oauthlib==1.2.0
 
@@ -20,21 +10,6 @@
 
 # Logging & utilities
 colorlog==6.8.2
-requests==2.31.0
-
-# Optional type stubs (useful for IDE intellisense/checking)
-types-requests==2.31.0.20240106
-
-# Time zone data for Docker and systems without built-in tz data
-tzdata
-=======
-# Core dependencies
-openai==1.69.0
-google-api-python-client==2.123.0
-google-auth==2.29.0
-google-auth-oauthlib==1.2.0
-python-dateutil==2.9.0.post0
-ics==0.7.2
 requests==2.31.0
 rich==13.7.1
 colorlog==6.8.2
@@ -46,5 +21,4 @@
 backoff==2.2.1         # Exponential backoff
 cachetools==5.3.2      # Caching utilities
 psutil==5.9.6          # System resource monitoring
-aiohttp==3.9.1         # Async HTTP client with enhanced stability
->>>>>>> 26f8a30d
+aiohttp==3.9.1         # Async HTTP client with enhanced stability