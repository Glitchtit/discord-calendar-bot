--- conflicted
+++ resolved
@@ -12,12 +12,8 @@
 """
 
 import os
-<<<<<<< HEAD
 import logging
-from logging.handlers import TimedRotatingFileHandler
-from typing import Final
-
-=======
+import os
 import sys
 import platform
 import tempfile
@@ -26,19 +22,12 @@
 from logging.handlers import TimedRotatingFileHandler, MemoryHandler
 from logging.handlers import QueueHandler, QueueListener
 import queue
->>>>>>> 26f8a30d
 from colorlog import ColoredFormatter
 from environ import DEBUG
 
 # ╔════════════════════════════════════════════════════════════════════╗
 # 🔧 Directories & Filenames
 # ╚════════════════════════════════════════════════════════════════════╝
-<<<<<<< HEAD
-LOG_DIR: Final[str] = "/data/logs"
-LOG_FILE: Final[str] = os.path.join(LOG_DIR, "bot.log")
-
-os.makedirs(LOG_DIR, exist_ok=True)
-=======
 # Primary log location
 LOG_DIR = "/data/logs"
 LOG_FILE = os.path.join(LOG_DIR, "bot.log")
@@ -87,65 +76,13 @@
     return False
 
 has_valid_log_dir = setup_log_directory()
->>>>>>> 26f8a30d
 
 # ╔════════════════════════════════════════════════════════════════════╗
 # 🎨 Console Formatter & Handler
 # ╚════════════════════════════════════════════════════════════════════╝
-color_formatter = ColoredFormatter(
-    fmt="%(log_color)s[%(asctime)s] [%(levelname)-8s] %(name)s: %(message)s",
-    datefmt="%H:%M:%S",
-    log_colors={
-        "DEBUG":    "cyan",
-        "INFO":     "green",
-        "WARNING":  "yellow",
-        "ERROR":    "red",
-        "CRITICAL": "bold_red",
-    }
-)
-
-console_handler = logging.StreamHandler()
-console_handler.setLevel(logging.DEBUG if DEBUG else logging.INFO)
-console_handler.setFormatter(color_formatter)
-
-# ╔════════════════════════════════════════════════════════════════════╗
-# 🗃️ File Handler with Daily Rotation
-# ╚════════════════════════════════════════════════════════════════════╝
-file_formatter = logging.Formatter(
-    fmt="[%(asctime)s] [%(levelname)-8s] %(name)s: %(message)s",
-    datefmt="%Y-%m-%d %H:%M:%S"
-)
-
-file_handler = TimedRotatingFileHandler(
-    LOG_FILE,
-    when="midnight",
-    interval=1,
-    backupCount=14,
-    encoding="utf-8",
-    utc=True
-)
-file_handler.setLevel(logging.DEBUG if DEBUG else logging.INFO)
-file_handler.setFormatter(file_formatter)
-
-# ╔════════════════════════════════════════════════════════════════════╗
-# 🧱 Logger Setup
-# ╚════════════════════════════════════════════════════════════════════╝
-logger: logging.Logger = logging.getLogger("calendarbot")
+logger = logging.getLogger("calendarbot")
 logger.setLevel(logging.DEBUG if DEBUG else logging.INFO)
 
-<<<<<<< HEAD
-# Clear any existing handlers to avoid duplication
-logger.handlers.clear()
-
-# Attach our two handlers
-logger.addHandler(console_handler)
-logger.addHandler(file_handler)
-
-# Prevent messages from propagating to the root logger
-logger.propagate = False
-
-logger.debug(f"Logger initialized. DEBUG={DEBUG}")
-=======
 # Create a logging queue for thread safety
 log_queue = queue.Queue(-1)  # No limit on size
 queue_handler = QueueHandler(log_queue)
@@ -272,5 +209,4 @@
 
 # Add a convenience function for log file location
 def get_log_file_location():
-    return active_log_file if has_valid_log_dir else "Console only (no file)"
->>>>>>> 26f8a30d
+    return active_log_file if has_valid_log_dir else "Console only (no file)"