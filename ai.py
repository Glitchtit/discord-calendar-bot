"""
ai.py: AI utilities for generating greeting text and images via OpenAI.
Includes improved error handling, retry logic, and type hints.
"""

import random
<<<<<<< HEAD
import asyncio
from typing import Optional

import openai
=======
import requests
import json
import os
import math
from datetime import datetime, timedelta
from openai import OpenAI, APIError, RateLimitError, APITimeoutError, APIConnectionError
from log import logger
from environ import OPENAI_API_KEY

# Global circuit breaker state
_circuit_open = False
_last_error_time = None
_error_count = 0
_reset_after = timedelta(minutes=5)
_error_threshold = 3

# Initialize OpenAI client with API key from environment
# Use safer initialization with error handling
try:
    client = OpenAI(api_key=OPENAI_API_KEY, timeout=30.0)  # Add explicit timeout
    if not OPENAI_API_KEY:
        logger.warning("OPENAI_API_KEY not set. AI-based features will be unavailable.")
except Exception as e:
    logger.exception(f"Error initializing OpenAI client: {e}")
    client = None


# ╔════════════════════════════════════════════════════════════════════╗
# ║ 🔌 check_api_availability                                          ║
# ║ Implements circuit breaker pattern to prevent API hammering       ║
# ╚════════════════════════════════════════════════════════════════════╝
def check_api_availability():
    global _circuit_open, _last_error_time, _error_count
    
    # If circuit is open, check if enough time has passed to try again
    if _circuit_open:
        if _last_error_time and datetime.now() - _last_error_time > _reset_after:
            logger.info("Circuit breaker reset - attempting to reconnect to OpenAI API")
            _circuit_open = False
            _error_count = 0
            return True
        return False
    return True


# ╔════════════════════════════════════════════════════════════════════╗
# ║ 🧯 handle_api_error                                                ║
# ║ Centralized error handling for OpenAI API errors                  ║
# ╚════════════════════════════════════════════════════════════════════╝
def handle_api_error(error, context="API call"):
    global _circuit_open, _last_error_time, _error_count
    
    _error_count += 1
    _last_error_time = datetime.now()
    
    # Open the circuit if we've hit the threshold
    if (_error_count >= _error_threshold):
        _circuit_open = True
        logger.error(f"Circuit breaker opened after {_error_count} errors. Will retry after {_reset_after}")
    
    # Handle specific error types
    if isinstance(error, RateLimitError):
        logger.warning(f"OpenAI API rate limit reached during {context}: {error}")
        return "rate_limit"
    elif isinstance(error, APITimeoutError):
        logger.warning(f"OpenAI API timeout during {context}: {error}")
        return "timeout"
    elif isinstance(error, APIConnectionError):
        logger.warning(f"OpenAI API connection error during {context}: {error}")
        return "connection"
    elif isinstance(error, APIError):
        logger.warning(f"OpenAI API error during {context}: {error}")
        return "api_error"
    else:
        logger.exception(f"Unexpected error during {context}: {error}")
        return "unknown"
>>>>>>> 26f8a30d

from environ import OPENAI_API_KEY, IMAGE_SIZE
from log import logger

# Set the OpenAI API key
openai.api_key = OPENAI_API_KEY

# ╔════════════════════════════════════════════════════════════════════╗
# 🤖 Greeting Prompt Templates & Personas
# ╚════════════════════════════════════════════════════════════════════╝
<<<<<<< HEAD
GREETING_PROMPTS = [
    "A mysterious AI scribe welcomes the realm to a new day.",
    "A cheerful bard announces the start of a productive day.",
    "A futuristic assistant prepares the calendar for the adventurers.",
    "A cyberpunk oracle forecasts the schedule with poetic flair.",
    "A steampunk automaton delivers today's scrolls with precision gears."
]

PERSONAS = [
    "A wise old mage with a flair for calendar magic.",
    "A futuristic holographic AI companion.",
    "A royal herald from a fantasy kingdom.",
    "A charismatic robot who loves productivity.",
    "A bard who turns calendars into poems."
]
=======
def generate_greeting(event_titles: list[str], user_names: list[str] = [], max_retries: int = 3) -> tuple[str | None, str]:
    # Check if API is available (circuit breaker pattern)
    if not check_api_availability() or not client:
        logger.warning("OpenAI API unavailable or client not initialized. Using fallback greeting.")
        return generate_fallback_greeting(event_titles), "Fallback Herald"
    
    try:
        today = datetime.now().strftime("%A, %B %d")
        event_summary = ", ".join(event_titles) if event_titles else "no notable engagements"
        logger.debug(f"Generating greeting for events: {event_summary}")

        # Randomly choose one of the medieval personas
        style = random.choice(["butler", "bard", "alchemist", "decree"])
        logger.debug(f"Selected persona style: {style}")

        # Persona name mapping
        persona_names = {
            "butler": "Sir Reginald the Butler",
            "bard": "Lyricus the Bard",
            "alchemist": "Elarion the Alchemist",
            "decree": "Herald of the Crown"
        }
        persona = persona_names[style]

        # Common instruction for medieval tone
        base_instruction = (
            "All responses must be written in archaic, Shakespearean English befitting the medieval age. "
            "Use 'thou', 'dost', 'hath', and other appropriate forms. Do not use any modern phrasing."
        )
>>>>>>> 26f8a30d


# ╔════════════════════════════════════════════════════════════════════╗
# 🧠 Generate AI Greeting Text
# ╚════════════════════════════════════════════════════════════════════╝
async def generate_greeting_text() -> str:
    """
    Uses OpenAI ChatCompletion to generate a creative greeting message.
    Handles token overflow errors gracefully.
    """
    system_prompt = (
        "You are a character who announces daily schedules in a creative, "
        "entertaining way."
    )
    persona = random.choice(PERSONAS)
    user_prompt = random.choice(GREETING_PROMPTS)

    logger.debug(f"[ai.py] Using persona: {persona}")
    logger.debug(f"[ai.py] Chosen user prompt: {user_prompt}")

<<<<<<< HEAD
    try:
        response = await openai.ChatCompletion.acreate(
            model="gpt-4",
            messages=[
                {"role": "system", "content": system_prompt},
                {
                    "role": "user",
                    "content": f"{user_prompt}\nStay in character as {persona}."
                }
            ],
            temperature=0.8,
            max_tokens=150
        )
        message = response["choices"][0]["message"]["content"].strip()
        logger.debug("[ai.py] Successfully generated greeting text.")
        return message

    except openai.error.InvalidRequestError as e:
        if "maximum context length" in str(e):
            logger.warning("[ai.py] Prompt too long. Retrying with shorter prompt.")
            try:
                # Retry with trimmed persona and prompt
                short_persona = persona[:80]
                short_prompt = user_prompt[:120]
                response = await openai.ChatCompletion.acreate(
                    model="gpt-4",
                    messages=[
                        {"role": "system", "content": "You announce daily schedules in a fun way."},
                        {
                            "role": "user",
                            "content": f"{short_prompt}\nAct as {short_persona}."
                        }
                    ],
                    temperature=0.8,
                    max_tokens=120
                )
                message = response["choices"][0]["message"]["content"].strip()
                logger.debug("[ai.py] Successfully recovered after token overflow.")
                return message
            except Exception as retry_e:
                logger.error(f"[ai.py] Retry after token overflow also failed: {retry_e}")
                return "📜 The herald tried again but still stumbled."
        else:
            logger.error(f"[ai.py] ❌ OpenAI text completion failed: {e}")
            return "📜 The herald was speechless today."
    except Exception as e:
        logger.error(f"[ai.py] ❌ Unexpected error in OpenAI call: {e}")
        return "📜 The herald was speechless today."

=======
        # Implement retry with exponential backoff
        for attempt in range(max_retries):
            try:
                # OpenAI API call for generating the greeting
                logger.debug(f"Calling OpenAI API for greeting (attempt {attempt+1}/{max_retries})...")
                
                response = client.chat.completions.create(
                    model="gpt-4o",
                    messages=[
                        {"role": "system", "content": system_msg},
                        {"role": "user", "content": prompt},
                    ],
                    max_tokens=150,
                )

                message = response.choices[0].message.content.strip()
                message += f"\n\n— {persona}"
                logger.info(f"Greeting generated by {persona}")
                return message, persona
                
            except (RateLimitError, APITimeoutError, APIConnectionError, APIError) as e:
                error_type = handle_api_error(e, f"greeting generation (attempt {attempt+1})")
                
                # If we're on the last attempt, use fallback
                if attempt == max_retries - 1:
                    logger.warning(f"All retries failed for generate_greeting. Using fallback.")
                    return generate_fallback_greeting(event_titles), f"Fallback {persona}"
                
                # Calculate backoff time (exponential with jitter)
                backoff = (2 ** attempt) + random.uniform(0, 1)
                logger.info(f"Retrying in {backoff:.2f} seconds...")
                time.sleep(backoff)
                
    except Exception as e:
        logger.exception(f"Failed to generate greeting: {e}")
        return generate_fallback_greeting(event_titles), "Fallback Herald"
    
    # If we got here, all retries failed
    return generate_fallback_greeting(event_titles), "Fallback Herald"


# ╔════════════════════════════════════════════════════════════════════╗
# ║ 💬 generate_fallback_greeting                                      ║
# ║ Creates a simple greeting when OpenAI API is unavailable          ║
# ╚════════════════════════════════════════════════════════════════════╝
def generate_fallback_greeting(event_titles: list[str]) -> str:
    today = datetime.now().strftime("%A, %B %d")
    
    if not event_titles:
        return f"Hear ye, hear ye! On this day of {today}, the kingdom awaits thy noble deeds. May thy day be filled with merriment and good fortune!\n\n— Royal Messenger"
    
    events_count = len(event_titles)
    event_word = "event" if events_count == 1 else "events"
    
    return f"Oyez, oyez! On this fine {today}, {events_count} {event_word} await thee in thy royal calendar. May thy schedule be favorable and thy meetings most productive!\n\n— Royal Messenger"
>>>>>>> 26f8a30d


# ╔════════════════════════════════════════════════════════════════════╗
# 🎨 Generate Image from Text Prompt
# ╚════════════════════════════════════════════════════════════════════╝
<<<<<<< HEAD
async def generate_greeting_image(
    prompt: str,
    file_path: str = "/tmp/dalle-image.png"
) -> Optional[str]:
    """
    Attempts to generate an image using DALL-E and save it locally.
    Returns the local path on success, or None on failure.
    """
    if not prompt:
        prompt = "a fantasy AI calendar assistant greeting the morning with elegance"

    max_retries = 2
    for attempt in range(1, max_retries + 1):
        logger.debug(f"[ai.py] Image generation attempt {attempt} for prompt: '{prompt}'")
        try:
            response = await openai.Image.acreate(
=======
def generate_image(greeting: str, persona: str, max_retries: int = 3) -> str | None:
    # Check if API is available (circuit breaker pattern)
    if not check_api_availability() or not client:
        logger.warning("OpenAI API unavailable or client not initialized. Skipping image generation.")
        return None
        
    # Persona-specific visual styles
    persona_vibe = {
        "Sir Reginald the Butler": "a dignified, well-dressed butler bowing in a candlelit medieval hallway",
        "Lyricus the Bard": "a cheerful bard strumming a lute in a bustling medieval tavern",
        "Elarion the Alchemist": "an eccentric alchemist surrounded by glowing potions in a cluttered tower",
        "Herald of the Crown": "a royal herald on horseback with scrolls, in front of a castle courtyard",
        "Fallback Herald": "a royal messenger with a scroll in a medieval town square",
    }

    visual_context = persona_vibe.get(persona, "medieval character")
    prompt = (
        f"Scene inspired by the following proclamation: '{greeting}'\n"
        f"Depict {visual_context}, illustrated in the style of the Bayeux Tapestry, "
        f"with humorous medieval cartoon characters, textured linen background, and stitched-looking text."
    )

    # Retry loop with exponential backoff
    for attempt in range(max_retries):
        try:
            logger.debug(f"[{persona}] Generating image (attempt {attempt + 1}/{max_retries})...")
            response = client.images.generate(
>>>>>>> 26f8a30d
                model="dall-e-3",
                prompt=prompt,
                n=1,
                size=IMAGE_SIZE,
                response_format="url"
            )
<<<<<<< HEAD
            image_url = response["data"][0]["url"]

            import aiohttp
            async with aiohttp.ClientSession() as session:
                async with session.get(image_url) as resp:
                    if resp.status != 200:
                        logger.warning(f"[ai.py] Failed to fetch image (HTTP {resp.status}): {image_url}")
                        return None

                    try:
                        with open(file_path, "wb") as f:
                            f.write(await resp.read())
                        logger.debug(f"[ai.py] Image saved to {file_path}")
                        return file_path
                    except Exception as file_err:
                        logger.error(f"[ai.py] Failed to save image to {file_path}: {file_err}")
                        return None
=======
            image_url = response.data[0].url
            
            # Download with timeout and retries
            download_attempts = 2
            for dl_attempt in range(download_attempts):
                try:
                    image_response = requests.get(image_url, timeout=20)
                    image_response.raise_for_status()
                    break
                except requests.exceptions.Timeout:
                    if dl_attempt < download_attempts - 1:
                        logger.warning(f"Download timeout, retrying ({dl_attempt+1}/{download_attempts})...")
                        time.sleep(2)
                    else:
                        raise

            # Ensure directory exists
            try:
                os.makedirs("/data/art", exist_ok=True)
            except PermissionError:
                logger.warning("Permission error creating /data/art directory. Trying alternate location.")
                # Try a fallback location if we can't write to /data/art
                art_dir = os.path.join(os.path.dirname(__file__), "art")
                os.makedirs(art_dir, exist_ok=True)
                timestamp = datetime.now().strftime("%Y%m%d_%H%M%S")
                image_path = os.path.join(art_dir, f"generated_{timestamp}.png")
            else:
                timestamp = datetime.now().strftime("%Y%m%d_%H%M%S")
                image_path = f"/data/art/generated_{timestamp}.png"
                
            # Save the image
            with open(image_path, "wb") as f:
                f.write(image_response.content)

            logger.info(f"Image saved to {image_path}")
            return image_path
>>>>>>> 26f8a30d

        except (RateLimitError, APITimeoutError, APIConnectionError, APIError) as e:
            error_type = handle_api_error(e, f"image generation (attempt {attempt+1})")
            
            if attempt == max_retries - 1:
                logger.error("All retries for image generation failed.")
                return None
                
            # Calculate backoff time (exponential with jitter)
            backoff = (2 ** attempt) + random.uniform(0, 1)
            logger.info(f"Retrying image generation in {backoff:.2f} seconds...")
            time.sleep(backoff)
            
        except requests.exceptions.RequestException as e:
            logger.exception(f"Network error during image generation (attempt {attempt + 1}): {e}")
            if attempt + 1 == max_retries:
                logger.error("Max retries reached. Skipping image.")
                return None
                
        except Exception as e:
<<<<<<< HEAD
            logger.error(f"[ai.py] 🎨 Image generation error (attempt {attempt}): {e}")
            if attempt == max_retries:
                logger.error("[ai.py] Max retries reached. Giving up on image generation.")
                return None

    return None
=======
            logger.exception(f"Unexpected error during image generation (attempt {attempt + 1}): {e}")
            if attempt + 1 == max_retries:
                logger.error("Max retries reached. Skipping image.")
                return None

    return None
>>>>>>> 26f8a30d
<|MERGE_RESOLUTION|>--- conflicted
+++ resolved
@@ -4,12 +4,6 @@
 """
 
 import random
-<<<<<<< HEAD
-import asyncio
-from typing import Optional
-
-import openai
-=======
 import requests
 import json
 import os
@@ -86,34 +80,11 @@
     else:
         logger.exception(f"Unexpected error during {context}: {error}")
         return "unknown"
->>>>>>> 26f8a30d
-
-from environ import OPENAI_API_KEY, IMAGE_SIZE
-from log import logger
-
-# Set the OpenAI API key
-openai.api_key = OPENAI_API_KEY
-
-# ╔════════════════════════════════════════════════════════════════════╗
-# 🤖 Greeting Prompt Templates & Personas
-# ╚════════════════════════════════════════════════════════════════════╝
-<<<<<<< HEAD
-GREETING_PROMPTS = [
-    "A mysterious AI scribe welcomes the realm to a new day.",
-    "A cheerful bard announces the start of a productive day.",
-    "A futuristic assistant prepares the calendar for the adventurers.",
-    "A cyberpunk oracle forecasts the schedule with poetic flair.",
-    "A steampunk automaton delivers today's scrolls with precision gears."
-]
-
-PERSONAS = [
-    "A wise old mage with a flair for calendar magic.",
-    "A futuristic holographic AI companion.",
-    "A royal herald from a fantasy kingdom.",
-    "A charismatic robot who loves productivity.",
-    "A bard who turns calendars into poems."
-]
-=======
+
+
+# ╔════════════════════════════════════════════════════════════════════╗
+# 🧠 Generate AI Greeting Text
+# ╚════════════════════════════════════════════════════════════════════╝
 def generate_greeting(event_titles: list[str], user_names: list[str] = [], max_retries: int = 3) -> tuple[str | None, str]:
     # Check if API is available (circuit breaker pattern)
     if not check_api_availability() or not client:
@@ -143,78 +114,39 @@
             "All responses must be written in archaic, Shakespearean English befitting the medieval age. "
             "Use 'thou', 'dost', 'hath', and other appropriate forms. Do not use any modern phrasing."
         )
->>>>>>> 26f8a30d
-
-
-# ╔════════════════════════════════════════════════════════════════════╗
-# 🧠 Generate AI Greeting Text
-# ╚════════════════════════════════════════════════════════════════════╝
-async def generate_greeting_text() -> str:
-    """
-    Uses OpenAI ChatCompletion to generate a creative greeting message.
-    Handles token overflow errors gracefully.
-    """
-    system_prompt = (
-        "You are a character who announces daily schedules in a creative, "
-        "entertaining way."
-    )
-    persona = random.choice(PERSONAS)
-    user_prompt = random.choice(GREETING_PROMPTS)
-
-    logger.debug(f"[ai.py] Using persona: {persona}")
-    logger.debug(f"[ai.py] Chosen user prompt: {user_prompt}")
-
-<<<<<<< HEAD
-    try:
-        response = await openai.ChatCompletion.acreate(
-            model="gpt-4",
-            messages=[
-                {"role": "system", "content": system_prompt},
-                {
-                    "role": "user",
-                    "content": f"{user_prompt}\nStay in character as {persona}."
-                }
-            ],
-            temperature=0.8,
-            max_tokens=150
-        )
-        message = response["choices"][0]["message"]["content"].strip()
-        logger.debug("[ai.py] Successfully generated greeting text.")
-        return message
-
-    except openai.error.InvalidRequestError as e:
-        if "maximum context length" in str(e):
-            logger.warning("[ai.py] Prompt too long. Retrying with shorter prompt.")
-            try:
-                # Retry with trimmed persona and prompt
-                short_persona = persona[:80]
-                short_prompt = user_prompt[:120]
-                response = await openai.ChatCompletion.acreate(
-                    model="gpt-4",
-                    messages=[
-                        {"role": "system", "content": "You announce daily schedules in a fun way."},
-                        {
-                            "role": "user",
-                            "content": f"{short_prompt}\nAct as {short_persona}."
-                        }
-                    ],
-                    temperature=0.8,
-                    max_tokens=120
-                )
-                message = response["choices"][0]["message"]["content"].strip()
-                logger.debug("[ai.py] Successfully recovered after token overflow.")
-                return message
-            except Exception as retry_e:
-                logger.error(f"[ai.py] Retry after token overflow also failed: {retry_e}")
-                return "📜 The herald tried again but still stumbled."
-        else:
-            logger.error(f"[ai.py] ❌ OpenAI text completion failed: {e}")
-            return "📜 The herald was speechless today."
-    except Exception as e:
-        logger.error(f"[ai.py] ❌ Unexpected error in OpenAI call: {e}")
-        return "📜 The herald was speechless today."
-
-=======
+
+        names_clause = ""
+        if user_names:
+            present_names = ", ".join(user_names)
+            names_clause = f"\nThese nobles are present today: {present_names}."
+
+        # Persona-specific prompts and styles
+        prompts = {
+            "butler": (
+                f"Good morrow, my liege. 'Tis {today}, and the courtly matters doth include: {event_summary}.{names_clause}\n"
+                f"Compose a morning address in the voice of a loyal medieval butler, under 80 words.",
+                "Thou art a deeply loyal medieval butler who speaketh in reverent, formal Elizabethan English."
+            ),
+            "bard": (
+                f"Hark, noble kin! This fine morn of {today} bringeth tidings of: {event_summary}.{names_clause}\n"
+                f"Craft a poetic morning verse as a merry bard would, within 80 words.",
+                "Thou art a poetic bard, who doth speak in rhymes and jests and singsongs of yore."
+            ),
+            "alchemist": (
+                f"Verily, on {today}, the ether shall swirl with: {event_summary}.{names_clause}\n"
+                f"Speaketh a morning prophecy in the tongue of a raving alchemist, fewer than 80 words.",
+                "Thou art an eccentric and prophetic alchemist, rambling in visions and olde-tongue riddles."
+            ),
+            "decree": (
+                f"Hearken ye! Upon this {today}, the realm shall see: {event_summary}.{names_clause}\n"
+                f"Pronounce a royal decree in bold tone, beneath 80 words.",
+                "Thou art the herald of the crown, proclaiming stately decrees in archaic, noble tongue."
+            )
+        }
+
+        prompt, persona_instruction = prompts[style]
+        system_msg = persona_instruction + " " + base_instruction
+
         # Implement retry with exponential backoff
         for attempt in range(max_retries):
             try:
@@ -270,30 +202,11 @@
     event_word = "event" if events_count == 1 else "events"
     
     return f"Oyez, oyez! On this fine {today}, {events_count} {event_word} await thee in thy royal calendar. May thy schedule be favorable and thy meetings most productive!\n\n— Royal Messenger"
->>>>>>> 26f8a30d
 
 
 # ╔════════════════════════════════════════════════════════════════════╗
 # 🎨 Generate Image from Text Prompt
 # ╚════════════════════════════════════════════════════════════════════╝
-<<<<<<< HEAD
-async def generate_greeting_image(
-    prompt: str,
-    file_path: str = "/tmp/dalle-image.png"
-) -> Optional[str]:
-    """
-    Attempts to generate an image using DALL-E and save it locally.
-    Returns the local path on success, or None on failure.
-    """
-    if not prompt:
-        prompt = "a fantasy AI calendar assistant greeting the morning with elegance"
-
-    max_retries = 2
-    for attempt in range(1, max_retries + 1):
-        logger.debug(f"[ai.py] Image generation attempt {attempt} for prompt: '{prompt}'")
-        try:
-            response = await openai.Image.acreate(
-=======
 def generate_image(greeting: str, persona: str, max_retries: int = 3) -> str | None:
     # Check if API is available (circuit breaker pattern)
     if not check_api_availability() or not client:
@@ -321,32 +234,12 @@
         try:
             logger.debug(f"[{persona}] Generating image (attempt {attempt + 1}/{max_retries})...")
             response = client.images.generate(
->>>>>>> 26f8a30d
                 model="dall-e-3",
                 prompt=prompt,
                 n=1,
                 size=IMAGE_SIZE,
                 response_format="url"
             )
-<<<<<<< HEAD
-            image_url = response["data"][0]["url"]
-
-            import aiohttp
-            async with aiohttp.ClientSession() as session:
-                async with session.get(image_url) as resp:
-                    if resp.status != 200:
-                        logger.warning(f"[ai.py] Failed to fetch image (HTTP {resp.status}): {image_url}")
-                        return None
-
-                    try:
-                        with open(file_path, "wb") as f:
-                            f.write(await resp.read())
-                        logger.debug(f"[ai.py] Image saved to {file_path}")
-                        return file_path
-                    except Exception as file_err:
-                        logger.error(f"[ai.py] Failed to save image to {file_path}: {file_err}")
-                        return None
-=======
             image_url = response.data[0].url
             
             # Download with timeout and retries
@@ -383,7 +276,6 @@
 
             logger.info(f"Image saved to {image_path}")
             return image_path
->>>>>>> 26f8a30d
 
         except (RateLimitError, APITimeoutError, APIConnectionError, APIError) as e:
             error_type = handle_api_error(e, f"image generation (attempt {attempt+1})")
@@ -404,18 +296,9 @@
                 return None
                 
         except Exception as e:
-<<<<<<< HEAD
-            logger.error(f"[ai.py] 🎨 Image generation error (attempt {attempt}): {e}")
-            if attempt == max_retries:
-                logger.error("[ai.py] Max retries reached. Giving up on image generation.")
-                return None
-
-    return None
-=======
             logger.exception(f"Unexpected error during image generation (attempt {attempt + 1}): {e}")
             if attempt + 1 == max_retries:
                 logger.error("Max retries reached. Skipping image.")
                 return None
 
     return None
->>>>>>> 26f8a30d
