--- conflicted
+++ resolved
@@ -8,15 +8,6 @@
 
 import discord
 from discord.ext import commands
-<<<<<<< HEAD
-
-from log import logger
-from environ import DEBUG, COMMAND_PREFIX
-
-# ╔════════════════════════════════════════════════════════════════════╗
-# 🤖 Intents & Bot Setup
-# ╚════════════════════════════════════════════════════════════════════╝
-=======
 from discord import app_commands
 from datetime import datetime
 import dateparser
@@ -58,17 +49,12 @@
     detect_calendar_type  # Add this import
 )
 
-# ╔═════════════════════════════════════════════════════════════╗
-# ║ 🤖 Discord Bot Initialization                               ║
-# ║ Configures the bot with necessary intents and slash system ║
-# ╚═════════════════════════════════════════════════════════════╝
->>>>>>> 26f8a30d
+# ╔════════════════════════════════════════════════════════════════════╗
+# 🤖 Intents & Bot Setup
+# ╚════════════════════════════════════════════════════════════════════╝
 intents = discord.Intents.default()
-intents.messages = True
-intents.guilds = True
-intents.message_content = True
-
-bot = commands.Bot(command_prefix=COMMAND_PREFIX, intents=intents)
+intents.members = True
+bot = commands.Bot(command_prefix="/", intents=intents)
 
 # Track initialization state to avoid duplicate startups
 bot.is_initialized = False
@@ -78,79 +64,6 @@
 # ⚙️ on_ready: Sync Commands & Log Bot Info
 # ╚════════════════════════════════════════════════════════════════════╝
 @bot.event
-<<<<<<< HEAD
-async def on_ready() -> None:
-    """
-    Event fired when the bot is connected and ready.
-    Attempts to sync slash commands and logs success or failure.
-    """
-    try:
-        synced_commands: List[Any] = await bot.tree.sync()
-        logger.info(f"[bot.py] ✅ Bot is ready: {bot.user}")
-        logger.info(f"[bot.py] 🌐 Synced {len(synced_commands)} slash commands.")
-    except Exception as e:
-        logger.exception("[bot.py] Failed to sync slash commands", exc_info=e)
-
-
-# ╔════════════════════════════════════════════════════════════════════╗
-# 🚫 Error Handling for Commands
-# ╚════════════════════════════════════════════════════════════════════╝
-@bot.event
-async def on_command_error(ctx: commands.Context, error: Exception) -> None:
-    """
-    A generic event handler for command errors.
-    Logs the error and sends a brief message back to the user.
-    """
-    if hasattr(ctx, 'command') and ctx.command is not None:
-        logger.warning(f"[bot.py] Error in command '{ctx.command}': {error}")
-    else:
-        logger.warning(f"[bot.py] Unhandled error: {error}")
-
-    # Optionally, you can send a user-friendly message:
-    try:
-        await ctx.send("Oops! Something went wrong. Please try again or contact support.")
-    except Exception as e:
-        # If we can't even send the error message, log it.
-        logger.error(f"[bot.py] Failed to inform user about error: {e}")
-
-
-# ╔════════════════════════════════════════════════════════════════════╗
-# 📦 Load All Cogs Dynamically
-# ╚════════════════════════════════════════════════════════════════════╝
-async def load_cogs() -> None:
-    """
-    Loads the 'commands' extension (and potentially other cogs if needed).
-    Logs success or failure for debugging.
-    """
-    try:
-        await bot.load_extension("commands")
-        logger.info("[bot.py] ✅ Loaded commands extension.")
-    except Exception as e:
-        logger.exception("[bot.py] Failed to load commands extension.", exc_info=e)
-
-
-# ╔════════════════════════════════════════════════════════════════════╗
-# 🚀 run_bot: Main Entrypoint for Launching the Bot
-# ╚════════════════════════════════════════════════════════════════════╝
-async def run_bot(discord_token: str) -> None:
-    """
-    Runs the bot using the provided Discord bot token. Loads cogs,
-    starts the bot, and handles graceful shutdown or unexpected crashes.
-
-    Args:
-        discord_token: The token used for authentication with Discord.
-    """
-    await load_cogs()
-
-    try:
-        await bot.start(discord_token)
-    except KeyboardInterrupt:
-        logger.info("[bot.py] 🛑 Bot shutdown requested by user.")
-        await bot.close()
-    except Exception as e:
-        logger.exception("[bot.py] 🚨 Bot crashed unexpectedly", exc_info=e)
-        sys.exit(1)
-=======
 async def on_ready():
     logger.info(f"Logged in as {bot.user}")
     
@@ -961,5 +874,4 @@
         await interaction.response.send_message(
             f"An error occurred during setup: {str(e)}", 
             ephemeral=True
-        )
->>>>>>> 26f8a30d
+        )